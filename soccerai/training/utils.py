<<<<<<< HEAD
import os
import tempfile
from typing import Generic, List, Tuple, TypeVar
=======
from typing import Any, Dict, Generic, List, Tuple, TypeVar
>>>>>>> f99c235e

import cv2
import matplotlib.pyplot as plt
import numpy as np
import seaborn as sns
import torch
from torch_geometric.seed import seed_everything

T = TypeVar("T")


def fix_random(seed: int):
    seed_everything(seed)
    torch.backends.cudnn.deterministic = True
    torch.backends.cudnn.benchmark = False


class TopKStorage(Generic[T]):
    def __init__(self, k: int) -> None:
        self.k = k
        self._items: List[Tuple[float, T]] = []

    def add(self, entry: Tuple[float, T]) -> None:
        self._items.append(entry)
        self._items.sort(key=lambda x: x[0], reverse=True)
        if len(self._items) > self.k:
            self._items = self._items[: self.k]

    def clear(self) -> None:
        self._items.clear()

    def get_all_entries(self) -> List[Tuple[float, T]]:
        return list(self._items)


<<<<<<< HEAD
def make_heatmap_video_opencv(
    node_masks: List[np.ndarray],
    feature_names: List[str],
    jersey_nums: List[List[str]],
    label_name: str,
    fps: int = 1,
) -> str:
    tmpdir = tempfile.mkdtemp(prefix="explainer_vid_")
    frame_paths: List[str] = []

    for i, mask in enumerate(node_masks):
        fig, ax = plt.subplots(figsize=(9, 7))
        sns.heatmap(
            mask,
            ax=ax,
            cmap="coolwarm",
            cbar=False,
            xticklabels=feature_names,
            yticklabels=jersey_nums[i],
        )

        ax.tick_params(axis="x", labelsize=8)
        ax.tick_params(axis="y", labelsize=8)
        ax.set_title(f"{label_name}_Frame_{i + 1}", fontsize=10)
        ax.set_ylabel("Player Jersey Number", fontsize=10, labelpad=10)
        plt.tight_layout()

        path = os.path.join(tmpdir, f"frame_{i:03d}.png")
        fig.savefig(path, dpi=150)
        plt.close(fig)
        frame_paths.append(path)

    first = cv2.imread(frame_paths[0])
    h, w, _ = first.shape

    fourcc = cv2.VideoWriter_fourcc(*"VP90")
    video_path = os.path.join(tmpdir, f"{label_name}.webm")
    writer = cv2.VideoWriter(video_path, fourcc, fps, (w, h))

    for fp in frame_paths:
        img = cv2.imread(fp)
        writer.write(img)
    writer.release()

    return video_path


def plot_feature_importance_distribution(
    node_masks: List[np.ndarray],
    feature_names: List[str],
    label_name: str,
    actual_n: int,
) -> Tuple[str, plt.Figure]:
    per_frame_importance = np.stack(node_masks).mean(axis=1)
    fig, ax = plt.subplots(figsize=(10, 6))
    ax.boxplot(
        per_frame_importance,
        vert=False,
        flierprops=dict(marker="o", markersize=4, alpha=0.6),
        patch_artist=True,
        boxprops=dict(facecolor="lightblue", edgecolor="gray"),
        medianprops=dict(color="orange", linewidth=2),
    )
    ax.set_yticks(np.arange(1, len(feature_names) + 1))
    ax.set_yticklabels(feature_names)
    ax.set_xlabel("Feature Importance")
    ax.set_title(
        f"Feature importance distribution ({label_name}, over {actual_n} frames)",
        fontsize=14,
    )
    plt.tight_layout()

    key = f"explain/feature_importance_box_{label_name.replace(' ', '_').lower()}"
    return key, fig
=======
def build_dummy_inputs(
    bs: int, feat_dim: int, glob_dim: int, device: torch.device
) -> Dict[str, Any]:
    """
    Creates random tensors to feed `torch_geometric.nn.summary`.
    """
    num_nodes_total = 22 * bs
    num_edges_total = 11 * 22 * bs

    x = torch.rand((num_nodes_total, feat_dim), device=device)
    edge_index = torch.randint(
        0, num_nodes_total, (2, num_edges_total), dtype=torch.long, device=device
    )
    u = torch.rand((bs, glob_dim), device=device)
    batch = torch.tensor([[i] * 22 for i in range(bs)], device=device).view(-1)
    return dict(x=x, edge_index=edge_index, u=u, batch=batch)
>>>>>>> f99c235e
<|MERGE_RESOLUTION|>--- conflicted
+++ resolved
@@ -1,16 +1,10 @@
-<<<<<<< HEAD
-import os
-import tempfile
-from typing import Generic, List, Tuple, TypeVar
-=======
-from typing import Any, Dict, Generic, List, Tuple, TypeVar
->>>>>>> f99c235e
+from typing import Any, Dict, Generic, List, Sequence, Tuple, TypeVar
 
-import cv2
 import matplotlib.pyplot as plt
 import numpy as np
 import seaborn as sns
 import torch
+from matplotlib.backends.backend_agg import FigureCanvasAgg
 from torch_geometric.seed import seed_everything
 
 T = TypeVar("T")
@@ -40,82 +34,64 @@
         return list(self._items)
 
 
-<<<<<<< HEAD
-def make_heatmap_video_opencv(
-    node_masks: List[np.ndarray],
-    feature_names: List[str],
-    jersey_nums: List[List[str]],
-    label_name: str,
-    fps: int = 1,
-) -> str:
-    tmpdir = tempfile.mkdtemp(prefix="explainer_vid_")
-    frame_paths: List[str] = []
-
-    for i, mask in enumerate(node_masks):
-        fig, ax = plt.subplots(figsize=(9, 7))
-        sns.heatmap(
-            mask,
-            ax=ax,
-            cmap="coolwarm",
-            cbar=False,
-            xticklabels=feature_names,
-            yticklabels=jersey_nums[i],
-        )
-
-        ax.tick_params(axis="x", labelsize=8)
-        ax.tick_params(axis="y", labelsize=8)
-        ax.set_title(f"{label_name}_Frame_{i + 1}", fontsize=10)
-        ax.set_ylabel("Player Jersey Number", fontsize=10, labelpad=10)
-        plt.tight_layout()
-
-        path = os.path.join(tmpdir, f"frame_{i:03d}.png")
-        fig.savefig(path, dpi=150)
-        plt.close(fig)
-        frame_paths.append(path)
-
-    first = cv2.imread(frame_paths[0])
-    h, w, _ = first.shape
-
-    fourcc = cv2.VideoWriter_fourcc(*"VP90")
-    video_path = os.path.join(tmpdir, f"{label_name}.webm")
-    writer = cv2.VideoWriter(video_path, fourcc, fps, (w, h))
-
-    for fp in frame_paths:
-        img = cv2.imread(fp)
-        writer.write(img)
-    writer.release()
-
-    return video_path
+def plot_player_feature_importance(
+    node_mask: np.ndarray,
+    jersey_numbers: np.ndarray,
+    feature_names: Sequence[str],
+    positive_type: str,
+    frame_idx: int,
+) -> plt.Figure:
+    fig, ax = plt.subplots(figsize=(9, 7))
+    sns.heatmap(
+        node_mask,
+        ax=ax,
+        cmap="coolwarm",
+        cbar=False,
+        xticklabels=feature_names,
+        yticklabels=[str(int(num)) for num in jersey_numbers],
+    )
+    ax.set_title(f"{positive_type}_Frame_{frame_idx}", fontsize=14)
+    ax.tick_params(axis="x", rotation=90)
+    ax.set_ylabel("Player Jersey Number", fontsize=10, labelpad=10)
+    plt.tight_layout()
+    return fig
 
 
-def plot_feature_importance_distribution(
+def fig_to_numpy(
+    fig: plt.Figure,
+) -> np.ndarray:
+    canvas = FigureCanvasAgg(fig)
+    canvas.draw()
+    buf = canvas.buffer_rgba()
+    img_np = np.asarray(buf)
+    plt.close(fig)
+    return img_np
+
+
+def plot_average_feature_importance(
     node_masks: List[np.ndarray],
-    feature_names: List[str],
-    label_name: str,
-    actual_n: int,
-) -> Tuple[str, plt.Figure]:
-    per_frame_importance = np.stack(node_masks).mean(axis=1)
+    feature_names: Sequence[str],
+    num_frames: int,
+) -> plt.Figure:
     fig, ax = plt.subplots(figsize=(10, 6))
+    average_feature_importance = np.stack(node_masks).mean(axis=1)
     ax.boxplot(
-        per_frame_importance,
+        average_feature_importance,
         vert=False,
         flierprops=dict(marker="o", markersize=4, alpha=0.6),
         patch_artist=True,
         boxprops=dict(facecolor="lightblue", edgecolor="gray"),
         medianprops=dict(color="orange", linewidth=2),
+        tick_labels=feature_names,
     )
-    ax.set_yticks(np.arange(1, len(feature_names) + 1))
-    ax.set_yticklabels(feature_names)
-    ax.set_xlabel("Feature Importance")
     ax.set_title(
-        f"Feature importance distribution ({label_name}, over {actual_n} frames)",
+        f"Feature importance over {num_frames} frames",
         fontsize=14,
     )
     plt.tight_layout()
+    return fig
 
-    key = f"explain/feature_importance_box_{label_name.replace(' ', '_').lower()}"
-    return key, fig
-=======
+
 def build_dummy_inputs(
     bs: int, feat_dim: int, glob_dim: int, device: torch.device
 ) -> Dict[str, Any]:
@@ -131,5 +107,4 @@
     )
     u = torch.rand((bs, glob_dim), device=device)
     batch = torch.tensor([[i] * 22 for i in range(bs)], device=device).view(-1)
-    return dict(x=x, edge_index=edge_index, u=u, batch=batch)
->>>>>>> f99c235e
+    return dict(x=x, edge_index=edge_index, u=u, batch=batch)