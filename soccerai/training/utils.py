from typing import Any, Dict, Generic, List, Sequence, Tuple, TypeVar

import matplotlib.pyplot as plt
import numpy as np
import seaborn as sns
import torch
from matplotlib.backends.backend_agg import FigureCanvasAgg
from mplsoccer import Pitch
from torch_geometric.data import Batch, Data
from torch_geometric.seed import seed_everything
from torch_geometric_temporal import Discrete_Signal

T = TypeVar("T")

_PITCH_KWARGS: dict = {
    "pitch_type": "metricasports",
    "pitch_length": 105,
    "pitch_width": 68,
    "pitch_color": "grass",
    "line_color": "white",
    "linewidth": 2,
}


def fix_random(seed: int):
    seed_everything(seed)
    torch.backends.cudnn.deterministic = True
    torch.backends.cudnn.benchmark = False


class TopKStorage(Generic[T]):
    def __init__(self, k: int) -> None:
        self.k = k
        self._items: List[Tuple[float, T]] = []

    def add(self, entry: Tuple[float, T]) -> None:
        self._items.append(entry)
        self._items.sort(key=lambda x: x[0], reverse=True)
        if len(self._items) > self.k:
            self._items = self._items[: self.k]

    def clear(self) -> None:
        self._items.clear()

    def get_all_entries(self) -> List[Tuple[float, T]]:
        return list(self._items)


def _prepare_frame_data(
    data: Data,
    idx_x: int,
    idx_team: int,
    idx_ball: int,
) -> Tuple[np.ndarray, ...]:
    node_features = data.x.detach().cpu().numpy()
    xy = node_features[:, idx_x : idx_x + 2]
    x, y = xy.T

    teams = node_features[:, idx_team].astype(int)
    has_ball = node_features[:, idx_ball].astype(bool)

    face_colours = np.where(teams == 0, "red", "blue")
    edge_colours = np.where(has_ball, "white", face_colours)

    jersey_numbers = data.jersey_numbers.detach().cpu().numpy()

    return x, y, jersey_numbers, face_colours, edge_colours


def _draw_frame(
    ax: plt.Axes,
    x: np.ndarray,
    y: np.ndarray,
    jersey_numbers: np.ndarray,
    face_colours: np.ndarray,
    edge_colours: np.ndarray,
    title: str,
) -> None:
    ax.scatter(x, y, c=face_colours, ec=edge_colours, s=200)

    for xi, yi, num in zip(x, y, jersey_numbers):
        ax.text(
            xi,
            yi,
            str(num),
            fontsize=8,
            fontweight="bold",
            ha="center",
            va="center",
            color="white",
            zorder=4,
        )

    ax.set_title(title, fontsize=12, pad=4)
    ax.axis("off")
    ax.invert_yaxis()


def plot_player_feature_importance(
    node_mask: np.ndarray,
    jersey_numbers: np.ndarray,
    feature_names: Sequence[str],
    positive_type: str,
    frame_idx: int,
) -> plt.Figure:
    fig, ax = plt.subplots(figsize=(9, 7))
    sns.heatmap(
        node_mask,
        ax=ax,
        cmap="coolwarm",
        cbar=False,
        xticklabels=feature_names,
        yticklabels=[str(int(num)) for num in jersey_numbers],
    )
    ax.set_title(f"{positive_type}_Frame_{frame_idx}", fontsize=14)
    ax.tick_params(axis="x", rotation=90)
    ax.set_ylabel("Player Jersey Number", fontsize=10, labelpad=10)
    plt.tight_layout()
    return fig


def plot_average_feature_importance(
    node_masks: List[np.ndarray],
    feature_names: Sequence[str],
    num_frames: int,
) -> plt.Figure:
    fig, ax = plt.subplots(figsize=(10, 6))
    average_feature_importance = np.stack(node_masks).mean(axis=1)
    ax.boxplot(
        average_feature_importance,
        vert=False,
        flierprops=dict(marker="o", markersize=4, alpha=0.6),
        patch_artist=True,
        boxprops=dict(facecolor="lightblue", edgecolor="gray"),
        medianprops=dict(color="orange", linewidth=2),
        tick_labels=feature_names,
    )
    ax.set_title(
        f"Feature importance over {num_frames} frames",
        fontsize=14,
    )
    plt.tight_layout()
    return fig


def plot_pitch_frames_grid(
    entries: Sequence[Tuple[float, Data]],
    feature_names: Sequence[str],
    grid_params: Dict[str, int],
) -> plt.Figure:
    idx_x = feature_names.index("x")
    idx_team = feature_names.index("is_possession_team_1")
    idx_ball = feature_names.index("is_ball_carrier_1")

    pitch = Pitch(**_PITCH_KWARGS)
    fig, axs = pitch.grid(
        **grid_params,
        grid_height=0.95,
        grid_width=0.95,
        bottom=0.025,
        endnote_height=0,
        title_height=0,
    )
    axes = axs.flatten()

    for i, (ax, (score, data)) in enumerate(zip(axes, entries), 1):
        x, y, jerseys, face_c, edge_c = _prepare_frame_data(
            data, idx_x, idx_team, idx_ball
        )
        _draw_frame(
            ax,
            x,
            y,
            jerseys,
            face_c,
            edge_c,
            title=f"Frame {i} — Conf. {score:.2f}",
        )

    for ax in axes[len(entries) :]:
        ax.set_visible(False)

    fig.tight_layout()
    return fig


def plot_chain_frames(
    snapshots: Sequence[Data],
    scores: Sequence[float],
    feature_names: Sequence[str],
) -> np.ndarray:
    idx_x = feature_names.index("x")
    idx_team = feature_names.index("is_possession_team_1")
    idx_ball = feature_names.index("is_ball_carrier_1")

    pitch = Pitch(**_PITCH_KWARGS)
    figs = []

    for i, (score, snapshot) in enumerate(zip(scores, snapshots), 1):
        fig, ax = pitch.draw()

        x, y, jerseys, face_c, edge_c = _prepare_frame_data(
            snapshot, idx_x, idx_team, idx_ball
        )

        _draw_frame(
            ax,
            x,
            y,
            jerseys,
            face_c,
            edge_c,
            title=f"Frame {i} — Conf. {score:.2f}",
        )

        figs.append(fig_to_numpy(fig))
        plt.close(fig)

    return np.array(figs).transpose(0, 3, 1, 2)


def fig_to_numpy(
    fig: plt.Figure,
) -> np.ndarray:
    canvas = FigureCanvasAgg(fig)
    canvas.draw()
    buf = canvas.buffer_rgba()
    img_np = np.asarray(buf)
    plt.close(fig)
    return img_np


def build_dummy_inputs(
    bs: int, feat_dim: int, glob_dim: int, device: torch.device
) -> Dict[str, Any]:
    """
    Creates random tensors to feed `torch_geometric.nn.summary`.
    """
    num_nodes_total = 22 * bs
    num_edges_total = 11 * 22 * bs

    x = torch.rand((num_nodes_total, feat_dim), device=device)
    edge_index = torch.randint(
        0, num_nodes_total, (2, num_edges_total), dtype=torch.long, device=device
    )
<<<<<<< HEAD
    edge_attr = torch.rand((num_edges_total, 1), device=device)
=======
    edge_attr = torch.rand((num_edges_total), device=device)
>>>>>>> 53465c0c
    u = torch.rand((bs, glob_dim), device=device)
    batch = torch.tensor([[i] * 22 for i in range(bs)], device=device).view(-1)
    return dict(x=x, edge_index=edge_index, edge_attr=edge_attr, u=u, batch=batch)


def extract_chain(batch: Discrete_Signal, chain_idx: int) -> List[Data]:
    """
    NOTE - PyTorch Geometric Temporal assembles its batches manually instead of
    via `Batch.from_data_list`, so helper methods such as `get_example()` or
    `to_data_list()` raise a RuntimeError when you try to pull out a single
    graph.  The helper below works around that limitation with a (somewhat
    hacky) low-level extraction of the i-th graph.
    """

    def _extract_graph(snapshot: Batch) -> Data:
        node_mask = snapshot.batch == chain_idx
        x = snapshot.x[node_mask]
        jersey_numbers = snapshot.jersey_numbers[node_mask]

        start_edge_idx = 22 * 11 * chain_idx
        end_edge_idx = 22 * 11 * (chain_idx + 1)
        edge_index = snapshot.edge_index[:, start_edge_idx:end_edge_idx]
        edge_attr = snapshot.edge_attr[start_edge_idx:end_edge_idx]

        u = snapshot.u[chain_idx].unsqueeze(0)
        y = snapshot.y[chain_idx]

        return Data(
            x=x,
            edge_index=edge_index,
            edge_attr=edge_attr,
            u=u,
            jersey_numbers=jersey_numbers,
            y=y,
        )

    return [_extract_graph(batch[t]) for t in range(batch.snapshot_count)]<|MERGE_RESOLUTION|>--- conflicted
+++ resolved
@@ -243,11 +243,7 @@
     edge_index = torch.randint(
         0, num_nodes_total, (2, num_edges_total), dtype=torch.long, device=device
     )
-<<<<<<< HEAD
-    edge_attr = torch.rand((num_edges_total, 1), device=device)
-=======
     edge_attr = torch.rand((num_edges_total), device=device)
->>>>>>> 53465c0c
     u = torch.rand((bs, glob_dim), device=device)
     batch = torch.tensor([[i] * 22 for i in range(bs)], device=device).view(-1)
     return dict(x=x, edge_index=edge_index, edge_attr=edge_attr, u=u, batch=batch)
