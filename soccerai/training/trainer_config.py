--- conflicted
+++ resolved
@@ -21,13 +21,7 @@
 
 class DataConfig(BaseModel):
     val_ratio: float
-<<<<<<< HEAD
-    dim: int
-    use_goal_features: bool
-    use_global_features: bool
-=======
     include_goal_features: bool
->>>>>>> fffc9456
     connection_mode: str
 
 
