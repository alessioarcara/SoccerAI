--- conflicted
+++ resolved
@@ -9,18 +9,12 @@
     name: Literal["gcn", "gcn2"]
     drop: float
     dhid: int
-<<<<<<< HEAD
-    backbone: str
-    num_heads: int
-    num_layers: int
-    dropout_layer: float
-    dropout_head: float
-    use_edge_attr: bool
-=======
     dout: int
     n_layers: int
     skip_stride: int
     norm: Literal["none", "layer", "graph", "instance"]
+    num_heads: int
+    use_edge_attr: bool
 
 
 class NeckConfig(BaseModel):
@@ -40,7 +34,6 @@
     backbone: BackboneConfig
     neck: NeckConfig
     head: HeadConfig
->>>>>>> ab67c056
 
 
 class TrainerConfig(BaseModel):
