--- conflicted
+++ resolved
@@ -49,12 +49,6 @@
     residual_sum_mode: ResidualSumMode
 
 
-class GINEConfig(BackboneCommon):
-    type: Literal["gine"]
-    n_layers: int
-    train_eps: bool
-
-
 class GATv2Config(BackboneCommon):
     type: Literal["gatv2"]
     n_layers: int
@@ -64,12 +58,16 @@
     residual_sum_mode: ResidualSumMode
 
 
+class GINEConfig(BackboneCommon):
+    type: Literal["gine"]
+    n_layers: int
+    train_eps: bool
+
+
 BackboneConfig = Annotated[
-<<<<<<< HEAD
-    Union[GCNConfig, GCN2Config, GraphSAGEConfig, GINEConfig, GATv2Config],
-=======
-    Union[GCNConfig, GCN2Config, GraphSAGEConfig, GINEConfig, GraphGPSConfig],
->>>>>>> ab8bc7c7
+    Union[
+        GCNConfig, GCN2Config, GraphSAGEConfig, GINEConfig, GATv2Config, GraphGPSConfig
+    ],
     Field(discriminator="type"),
 ]
 
