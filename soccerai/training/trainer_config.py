--- conflicted
+++ resolved
@@ -22,11 +22,7 @@
 class DataConfig(BaseModel):
     val_ratio: float
     include_goal_features: bool
-<<<<<<< HEAD
-    include_ball_features: bool
-=======
     use_macro_roles: bool
->>>>>>> 9e3ee699
     connection_mode: str
 
 
