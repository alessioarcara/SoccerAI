from pathlib import Path
<<<<<<< HEAD
from typing import Literal
=======
from typing import Any, Dict, Literal
>>>>>>> ea917bb9

import yaml
from pydantic import BaseModel

from soccerai.models.typings import NormalizationType, ReadoutType

<<<<<<< HEAD
class BackboneConfig(BaseModel):
    name: Literal["gcn", "gcn2", "graphsage"]
    drop: float
    dhid: int
    dout: int
    n_layers: int
=======
PathLike = str | Path


class BackboneConfig(BaseModel):
    type: Literal["gcn", "gcn2"]
    n_layers: int
    dhid: int
    dout: int
    drop: float
    norm: NormalizationType
>>>>>>> ea917bb9
    skip_stride: int
    norm: Literal["none", "layer", "graph", "instance"]
    aggr_type: str
    l2_norm: bool


class NeckConfig(BaseModel):
    readout: Literal["sum", "mean"]
    dhid: int
    k: int


class HeadConfig(BaseModel):
    n_layers: int
    drop: float
    dout: int


class ModelConfig(BaseModel):
    name: Literal["gnn", "tgnn"]
    backbone: BackboneConfig
    neck: NeckConfig
    head: HeadConfig


class NeckConfig(BaseModel):
    readout: ReadoutType
    dhid: int


class HeadConfig(BaseModel):
    n_layers: int
    drop: float


class ModelConfig(BaseModel):
    use_temporal: bool
    backbone: BackboneConfig
    neck: NeckConfig
    head: HeadConfig


class TrainerConfig(BaseModel):
    bs: int
    lr: float
    wd: float
    n_epochs: int
    eval_rate: int
    gamma: float


class DataConfig(BaseModel):
    val_ratio: float
    include_goal_features: bool
    include_ball_features: bool
    use_macro_roles: bool
    use_augmentations: bool
    use_regression_imputing: bool
    use_pca_on_roster_cols: bool
    mask_non_possession_shooting_stats: bool
    connection_mode: str


class CollectorConfig(BaseModel):
    n_frames: int


class PitchGridConfig(BaseModel):
    nrows: int
    ncols: int
    figheight: int


class MetricsConfig(BaseModel):
    thr: float
    fbeta: float


class Config(BaseModel):
    project_name: str
    run_name: str
    seed: int
    model: ModelConfig
    trainer: TrainerConfig
    data: DataConfig
    collector: CollectorConfig
    metrics: MetricsConfig
    pitch_grid: PitchGridConfig


def _load_yaml(path: PathLike):
    return yaml.safe_load(Path(path).expanduser().read_text()) or {}


def _deep_merge(a: Dict[str, Any], b: Dict[str, Any]) -> Dict[str, Any]:
    """
    Recursively merge dict `b` into dict `a`
    """
    result = a.copy()
    for k, v in b.items():
        if k in result and isinstance(result[k], dict) and isinstance(v, dict):
            result[k] = _deep_merge(result[k], v)
        else:
            result[k] = v
    return result


def build_config(config_dir: Path) -> Config:
    """
    Load and deeply merge multiple YAML configuration files.

    Steps:
    1. Load the base configuration from 'base.yaml'.
    2. Determine the model name from the base config and load its specific YAML file.
    3. Merge the base and model-specific configs.
    4. Instantiate and return a Config object with the merged settings.
    """
    base_yaml_path = config_dir / "base.yaml"
    base_cfg_dict = _load_yaml(base_yaml_path)

    model_yaml_path = config_dir / f"{base_cfg_dict['run_name']}.yaml"
    model_cfg_dict = _load_yaml(model_yaml_path)

    merged_dict = _deep_merge(base_cfg_dict, model_cfg_dict)
    return Config(**merged_dict)<|MERGE_RESOLUTION|>--- conflicted
+++ resolved
@@ -1,23 +1,11 @@
 from pathlib import Path
-<<<<<<< HEAD
-from typing import Literal
-=======
 from typing import Any, Dict, Literal
->>>>>>> ea917bb9
 
 import yaml
 from pydantic import BaseModel
 
 from soccerai.models.typings import NormalizationType, ReadoutType
 
-<<<<<<< HEAD
-class BackboneConfig(BaseModel):
-    name: Literal["gcn", "gcn2", "graphsage"]
-    drop: float
-    dhid: int
-    dout: int
-    n_layers: int
-=======
 PathLike = str | Path
 
 
@@ -28,30 +16,7 @@
     dout: int
     drop: float
     norm: NormalizationType
->>>>>>> ea917bb9
     skip_stride: int
-    norm: Literal["none", "layer", "graph", "instance"]
-    aggr_type: str
-    l2_norm: bool
-
-
-class NeckConfig(BaseModel):
-    readout: Literal["sum", "mean"]
-    dhid: int
-    k: int
-
-
-class HeadConfig(BaseModel):
-    n_layers: int
-    drop: float
-    dout: int
-
-
-class ModelConfig(BaseModel):
-    name: Literal["gnn", "tgnn"]
-    backbone: BackboneConfig
-    neck: NeckConfig
-    head: HeadConfig
 
 
 class NeckConfig(BaseModel):
