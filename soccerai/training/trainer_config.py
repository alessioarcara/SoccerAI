--- conflicted
+++ resolved
@@ -9,17 +9,11 @@
     name: Literal["gcn", "gcn2"]
     drop: float
     dhid: int
-<<<<<<< HEAD
-    backbone: str
-    num_layers: int
-    dropout_layer: float
-    dropout_head: float
-    aggr_type: str
-=======
     dout: int
     n_layers: int
     skip_stride: int
     norm: Literal["none", "layer", "graph", "instance"]
+    aggr_type: str
 
 
 class NeckConfig(BaseModel):
@@ -39,7 +33,6 @@
     backbone: BackboneConfig
     neck: NeckConfig
     head: HeadConfig
->>>>>>> 1c3addbf
 
 
 class TrainerConfig(BaseModel):
