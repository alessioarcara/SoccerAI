--- conflicted
+++ resolved
@@ -207,10 +207,6 @@
         )
         loss_per_timestep = torch.zeros_like(pred_per_timestep)
 
-        loss_per_timestep = torch.zeros_like(
-            pred_per_timestep, dtype=torch.float32, device=self.device
-        )
-
         h = None
         for t, snapshot in enumerate(signal):
             x = snapshot.x.to(self.device, non_blocking=True).float()
@@ -231,11 +227,7 @@
                 prev_h=h,
             )
 
-<<<<<<< HEAD
-            pred_per_timestep[t] = out
-=======
             pred_per_timestep[t] = out.squeeze(-1)
->>>>>>> ed6dbaa8
             loss_per_timestep[t] = F.binary_cross_entropy_with_logits(
                 out, y, reduction="none"
             ).squeeze(1)
@@ -254,10 +246,5 @@
     def _eval_step(self, batch: Discrete_Signal) -> BatchEvalResult:
         loss, out = self._compute_signal_loss_and_last_pred(batch)
         preds_probs = torch.sigmoid(out)
-<<<<<<< HEAD
-        true_labels = batch[0].y.cpu().long()
-        return loss, preds_probs, true_labels
-=======
-        true_labels = torch.tensor(batch.targets, dtype=torch.long).contiguous()
-        return BatchEvalResult(loss, preds_probs, true_labels)
->>>>>>> ed6dbaa8
+        true_labels = torch.from_numpy(batch.targets).long().squeeze(2)
+        return loss, preds_probs, true_labels