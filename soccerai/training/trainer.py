import random
from abc import ABC, abstractmethod
from typing import Any, Collection, Dict, List, Optional, Tuple

import matplotlib.pyplot as plt
import seaborn as sns
import torch
import torch.nn as nn
from loguru import logger
from torch.optim import AdamW
from torch_geometric.data import Batch
from torch_geometric.explain import Explainer, GNNExplainer
from torch_geometric.loader import DataLoader
from torch_geometric_temporal.signal import Discrete_Signal
from tqdm import tqdm

import wandb
from soccerai.training.metrics import Metric, PositiveFrameCollector
from soccerai.training.trainer_config import Config

Signals = List[Discrete_Signal]


class BaseTrainer(ABC):
    def __init__(
        self,
        cfg: Config,
        model: nn.Module,
        device: str,
        metrics: List[Metric] = [],
    ):
        self.cfg = cfg
        # self.model: nn.Module = torch.compile(model.to(device))  # type: ignore
        self.model = model.to(device)
        self.device = device
        self.metrics = metrics
        self.optim = AdamW(
            self.model.parameters(), lr=cfg.trainer.lr, weight_decay=cfg.trainer.wd
        )
        self.criterion = nn.BCEWithLogitsLoss()

    @abstractmethod
    def _train_step(self, item: Any) -> torch.Tensor:
        """
        Returns: loss
        """
        ...

    @abstractmethod
    def _eval_step(self, item: Any) -> Tuple[torch.Tensor, torch.Tensor, torch.Tensor]:
        """
        Returns: (loss, prediction_probabilities, true_labels)
        """
        ...

    @abstractmethod
    def _get_data_iterable(self, split: str) -> Optional[Collection[Any]]: ...

    def _on_epoch_start(self) -> None:
        """
        Hook called at the start of each epoch.
        """
        self.model.train()

    def _on_training_end(self) -> None:
        """
        Hook called at the end of training.
        """
        ...

    def train(self, run_name: str):
        wandb.init(
            project=self.cfg.project_name, name=run_name, config=self.cfg.model_dump()
        )
        wandb.watch(self.model, log="all", log_freq=100)
        try:
            for epoch in tqdm(
                range(1, self.cfg.trainer.n_epochs + 1), desc="Epoch", colour="green"
            ):
                self._on_epoch_start()

                train_iterable = self._get_data_iterable("train")
                assert train_iterable is not None

                for item in tqdm(
                    train_iterable,
                    total=len(train_iterable),
                    desc=f"Epoch {epoch} Batches",
                    leave=False,
                    colour="blue",
                ):
                    loss = self._train_step(item)
                    wandb.log({"train/step_loss": loss.item()})

                if epoch % self.cfg.trainer.eval_rate == 0:
                    self.eval("train")
                    self.eval("val")

            self._on_training_end()

        finally:
            wandb.finish()

<<<<<<< HEAD
    def _train_step(self, batch: Batch) -> torch.Tensor:
        self.optim.zero_grad(set_to_none=True)
        out = self.model(
            x=batch.x,
            edge_index=batch.edge_index,
            u=batch.u,
            edge_weight=batch.edge_weight,
            edge_attr=batch.edge_attr,
            batch=batch.batch,
            batch_size=batch.num_graphs,
        )
        loss: torch.Tensor = self.criterion(out, batch.y)
        loss.backward()
        self.optim.step()
        return loss

=======
>>>>>>> fffc9456
    @torch.inference_mode()
    def eval(self, split: str) -> None:
        self.model.eval()
        iterable = self._get_data_iterable(split)

        if iterable is None:
            logger.warning(
                "No data to evaluate for the '{}' split. Skipping evaluation.", split
            )
            return

        num_items = len(iterable)

        total_loss = 0.0
        for m in self.metrics:
            m.reset()

        for item in tqdm(
            iterable,
            total=num_items,
            desc=f"Evaluating {split}",
            leave=False,
            colour="red",
        ):
<<<<<<< HEAD
            out = self.model(
                x=batch.x,
                edge_index=batch.edge_index,
                u=batch.u,
                edge_weight=batch.edge_weight,
                edge_attr=batch.edge_attr,
                batch=batch.batch,
                batch_size=batch.num_graphs,
            )
            batch_loss = self.criterion(out, batch.y)
            total_loss += batch_loss.item()

            preds_probs = torch.sigmoid(out)
            true_labels = batch.y.cpu().long()
=======
            loss, preds_probs, true_labels = self._eval_step(item)
            total_loss += loss.item()
>>>>>>> fffc9456

            for m in self.metrics:
                m.update(preds_probs, true_labels, item)

        mean_loss = total_loss / num_items
        log_dict: Dict[str, Any] = {f"{split}/loss": mean_loss}

        for m in self.metrics:
            results = m.compute()
            for name, value in results:
                log_dict[f"{split}/{name}"] = value
            plot_result = m.plot()
            if plot_result:
                name, fig = plot_result
                log_dict[f"{split}/{name}"] = wandb.Image(fig)
                plt.close(fig)

        wandb.log(log_dict)


class Trainer(BaseTrainer):
    def __init__(
        self,
        cfg: Config,
        model: nn.Module,
        train_loader: DataLoader,
        device: str,
        feature_names: List[str],
        val_loader: Optional[DataLoader] = None,
        metrics: List[Metric] = [],
    ):
        super().__init__(cfg, model, device, metrics)
        self.train_loader = train_loader
        self.val_loader = val_loader
        self.feature_names = feature_names

    def _get_data_iterable(self, split: str) -> Optional[Collection[Any]]:
        return self.train_loader if split == "train" else self.val_loader

    def _train_step(self, batch: Batch) -> torch.Tensor:
        self.optim.zero_grad(set_to_none=True)
        out = self.model(
            x=batch.x,
            edge_index=batch.edge_index,
            edge_weight=batch.edge_weight,
            edge_attr=batch.edge_attr,
            batch=batch.batch,
            batch_size=batch.num_graphs,
        )
        loss: torch.Tensor = self.criterion(out, batch.y)
        loss.backward()
        self.optim.step()
        return loss

    def _eval_step(
        self, batch: Batch
    ) -> Tuple[torch.Tensor, torch.Tensor, torch.Tensor]:
        out = self.model(
            x=batch.x,
            edge_index=batch.edge_index,
            edge_weight=batch.edge_weight,
            edge_attr=batch.edge_attr,
            batch=batch.batch,
            batch_size=batch.num_graphs,
        )
        loss = self.criterion(out, batch.y)
        preds_probs = torch.sigmoid(out)
        true_labels = batch.y.cpu().long()
        return loss, preds_probs, true_labels

    def _on_training_end(self):
        self._explain()

    def _explain(self) -> None:
        if (
            not (
                pfc := next(
                    (m for m in self.metrics if isinstance(m, PositiveFrameCollector)),
                    None,
                )
            )
            or not pfc.storage._items
        ):
            logger.warning("Nothing to explain")
            return

        _, data = pfc.storage._items[0]

        explainer = Explainer(
            model=self.model,
            algorithm=GNNExplainer(epochs=200),
            explanation_type="model",
            node_mask_type="attributes",
            edge_mask_type="object",
            model_config=dict(
                mode="binary_classification",
                task_level="graph",
                return_type="raw",
            ),
        )

        with torch.enable_grad():
            x = data.x.clone().float().requires_grad_(True)
            u = data.u.clone().float().requires_grad_(True)
            edge_index = data.edge_index.clone()
            edge_weight = data.edge_weight.clone().float().requires_grad_(True)

            explanation = explainer(
                x=x,
                edge_index=edge_index,
                u=u,
                edge_weight=edge_weight,
            )

        node_mask = explanation.node_mask.detach().cpu().numpy()

        fig, ax = plt.subplots(figsize=(10, 6))

        sns.heatmap(
            node_mask,
            ax=ax,
            cmap="coolwarm",
            cbar=False,
            xticklabels=self.feature_names,
        )
        ax.set_xticklabels(ax.get_xticklabels(), rotation=90, ha="center", fontsize=10)
        ax.set_yticklabels(ax.get_yticklabels(), rotation=0, fontsize=9)

        fig.tight_layout()

        wandb.log({"explain/node_feats_heatmap": wandb.Image(fig)})
        plt.close(fig)


class TemporalTrainer(BaseTrainer):
    def __init__(
        self,
        cfg: Config,
        model: nn.Module,
        train_signals: Signals,
        device: str,
        val_signals: Optional[Signals] = None,
        metrics: List[Metric] = [],
    ) -> None:
        super().__init__(cfg, model, device, metrics)
        self.train_signals = train_signals
        self.val_signals = val_signals

    def _get_data_iterable(self, split: str) -> Optional[Collection[Any]]:
        return self.train_signals if split == "train" else self.val_signals

    def _compute_signal_loss_and_last_pred(
        self, signal: Discrete_Signal
    ) -> Tuple[torch.Tensor, torch.Tensor]:
        T = signal.snapshot_count
        weights = torch.tensor(
            [self.cfg.trainer.gamma ** (T - 1 - t) for t in range(T)],
            device=self.device,
        )
        weights /= weights.sum()

        loss = torch.scalar_tensor(0.0, device=self.device)
        h = None

        for t, snapshot in enumerate(signal):
            x = snapshot.x.to(self.device, non_blocking=True)
            y = snapshot.y.to(self.device, non_blocking=True)
            edge_index = snapshot.edge_index.to(self.device, non_blocking=True)
            edge_attr = snapshot.edge_attr.to(self.device, non_blocking=True)

            out, h = self.model(
                x=x,
                edge_index=edge_index,
                edge_weight=edge_attr,
                edge_attr=edge_attr,
                prev_h=h,
            )

            loss += weights[t] * self.criterion(out, y)

        return loss, out

    def _train_step(self, signal: Discrete_Signal) -> torch.Tensor:
        self.optim.zero_grad(set_to_none=True)
        loss, _ = self._compute_signal_loss_and_last_pred(signal)
        loss.backward()
        self.optim.step()
        return loss

    def _eval_step(
        self, signal: Discrete_Signal
    ) -> Tuple[torch.Tensor, torch.Tensor, torch.Tensor]:
        loss, out = self._compute_signal_loss_and_last_pred(signal)
        preds_probs = torch.sigmoid(out)
        true_labels = signal[0].y.cpu().long()
        return loss, preds_probs, true_labels

    def _on_epoch_start(self):
        train_iterable = self._get_data_iterable("train")
        assert train_iterable is not None
        random.shuffle(train_iterable)<|MERGE_RESOLUTION|>--- conflicted
+++ resolved
@@ -101,25 +101,6 @@
         finally:
             wandb.finish()
 
-<<<<<<< HEAD
-    def _train_step(self, batch: Batch) -> torch.Tensor:
-        self.optim.zero_grad(set_to_none=True)
-        out = self.model(
-            x=batch.x,
-            edge_index=batch.edge_index,
-            u=batch.u,
-            edge_weight=batch.edge_weight,
-            edge_attr=batch.edge_attr,
-            batch=batch.batch,
-            batch_size=batch.num_graphs,
-        )
-        loss: torch.Tensor = self.criterion(out, batch.y)
-        loss.backward()
-        self.optim.step()
-        return loss
-
-=======
->>>>>>> fffc9456
     @torch.inference_mode()
     def eval(self, split: str) -> None:
         self.model.eval()
@@ -144,25 +125,8 @@
             leave=False,
             colour="red",
         ):
-<<<<<<< HEAD
-            out = self.model(
-                x=batch.x,
-                edge_index=batch.edge_index,
-                u=batch.u,
-                edge_weight=batch.edge_weight,
-                edge_attr=batch.edge_attr,
-                batch=batch.batch,
-                batch_size=batch.num_graphs,
-            )
-            batch_loss = self.criterion(out, batch.y)
-            total_loss += batch_loss.item()
-
-            preds_probs = torch.sigmoid(out)
-            true_labels = batch.y.cpu().long()
-=======
             loss, preds_probs, true_labels = self._eval_step(item)
             total_loss += loss.item()
->>>>>>> fffc9456
 
             for m in self.metrics:
                 m.update(preds_probs, true_labels, item)
@@ -209,6 +173,7 @@
             edge_index=batch.edge_index,
             edge_weight=batch.edge_weight,
             edge_attr=batch.edge_attr,
+            u=batch.u,
             batch=batch.batch,
             batch_size=batch.num_graphs,
         )
@@ -225,6 +190,7 @@
             edge_index=batch.edge_index,
             edge_weight=batch.edge_weight,
             edge_attr=batch.edge_attr,
+            u=batch.u,
             batch=batch.batch,
             batch_size=batch.num_graphs,
         )
@@ -332,12 +298,14 @@
             y = snapshot.y.to(self.device, non_blocking=True)
             edge_index = snapshot.edge_index.to(self.device, non_blocking=True)
             edge_attr = snapshot.edge_attr.to(self.device, non_blocking=True)
+            u = snapshot.u.to(self.device, non_blocking=True)
 
             out, h = self.model(
                 x=x,
                 edge_index=edge_index,
                 edge_weight=edge_attr,
                 edge_attr=edge_attr,
+                u=u,
                 prev_h=h,
             )
 
