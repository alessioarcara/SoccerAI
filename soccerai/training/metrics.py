from abc import ABC, abstractmethod
from typing import Generic, List, Optional, Sequence, Tuple, TypeVar, Union

import matplotlib.pyplot as plt
import numpy as np
import seaborn as sns
import torch
from matplotlib.collections import LineCollection
from torch_geometric.data import Batch, Data
from torch_geometric_temporal.signal import Discrete_Signal
from torchmetrics.functional.classification import binary_precision_recall_curve

from soccerai.training.trainer_config import Config, MetricsConfig
from soccerai.training.utils import (
    TopKStorage,
    extract_chain,
    plot_chain_frames,
    plot_pitch_frames_grid,
)

T = TypeVar("T")


class Metric(ABC):
    @abstractmethod
    def update(
        self, preds_probs: torch.Tensor, true_labels: torch.Tensor, batch: Batch
    ) -> None:
        pass

    @abstractmethod
    def compute(self) -> List[Tuple[str, float]]:
        pass

    @abstractmethod
    def reset(self) -> None:
        pass

    @abstractmethod
    def plot(self) -> List[Tuple[str, Union[plt.Figure, np.ndarray]]]:
        """
        Returns a tuple containing the plot title and either the image data as a static figure or the video frames as a numpy array.
        """
        pass


class BinaryConfusionMatrix(Metric):
    def __init__(self, cfg: MetricsConfig, ignore_value: Optional[int] = None):
        self.cfg = cfg
        self.ignore_value = ignore_value
        self.reset()

    def update(
        self, preds_probs: torch.Tensor, true_labels: torch.Tensor, batch: Batch
    ) -> None:
        preds_labels_flat = (preds_probs >= self.cfg.thr).view(-1).long()
        true_labels_flat = true_labels.view(-1).long()

        if self.ignore_value is not None:
            mask = true_labels_flat != self.ignore_value
            preds_labels_flat = preds_labels_flat[mask]
            true_labels_flat = true_labels_flat[mask]

        for t, p in zip(true_labels_flat, preds_labels_flat):
            self.cm[t, p] += 1

    def compute(self) -> List[Tuple[str, float]]:
        tn, fp = self.cm[0, 0].item(), self.cm[0, 1].item()
        fn, tp = self.cm[1, 0].item(), self.cm[1, 1].item()

        total = tn + fp + fn + tp
        results: List[Tuple[str, float]] = []

        # Accuracy
        accuracy = (tp + tn) / total if total > 0 else 0.0
        results.append(("accuracy", accuracy))

        # Fbeta-score
        beta2 = self.cfg.fbeta**2
        denom = (1 + beta2) * tp + beta2 * fn + fp
        fbeta = ((1 + beta2) * tp / denom) if denom > 0 else 0.0
        results.append((f"f{self.cfg.fbeta}_score", fbeta))

        return results

    def reset(self) -> None:
        self.cm = torch.zeros((2, 2), dtype=torch.int64)

    def plot(self) -> List[Tuple[str, Union[plt.Figure, np.ndarray]]]:
        cm_np = self.cm.cpu().numpy()
        fig, ax = plt.subplots(figsize=(8, 6))
        sns.heatmap(
            cm_np,
            annot=True,
            fmt="d",
            cmap="Blues",
            ax=ax,
            cbar=False,
            annot_kws={"fontsize": 14},
        )
        ax.set_xlabel("Predicted Label", fontsize=16)
        ax.set_ylabel("True Label", fontsize=16)
        ax.tick_params(axis="both", which="major", labelsize=12)
        plt.tight_layout()
        return [("confusion_matrix", fig)]


class BinaryPrecisionRecallCurve(Metric):
    def __init__(self, ignore_value: Optional[int] = None):
        self.ignore_value = ignore_value
        self.reset()

    def update(
        self, preds_probs: torch.Tensor, true_labels: torch.Tensor, batch: Batch
    ) -> None:
        preds_flat = preds_probs.detach().view(-1).cpu()
        labels_flat = true_labels.detach().view(-1).cpu()

        if self.ignore_value is not None:
            mask = labels_flat != self.ignore_value
            preds_flat = preds_flat[mask]
            labels_flat = labels_flat[mask]

        self.all_preds_probs.append(preds_flat)
        self.all_true_labels.append(labels_flat)

    def compute(self) -> List[Tuple[str, float]]:
        return []

    def reset(self):
        self.all_preds_probs = []
        self.all_true_labels = []

    def plot(self) -> List[Tuple[str, Union[plt.Figure, np.ndarray]]]:
        all_preds_probs_flat = torch.cat(self.all_preds_probs)
        all_true_labels_flat = torch.cat(self.all_true_labels).long()
        p, r, thresholds = binary_precision_recall_curve(
            all_preds_probs_flat, all_true_labels_flat
        )
        points = np.stack([r, p], axis=1)
        segments_list = np.stack([points[:-1], points[1:]], axis=1).tolist()
        lc = LineCollection(
            segments_list,
            cmap="rainbow",
            norm=plt.Normalize(
                vmin=thresholds.min().item(),
                vmax=thresholds.max().item(),
            ),
            linewidth=2,
        )
        lc.set_array(thresholds)
        fig, ax = plt.subplots(figsize=(8, 6))
        ax.add_collection(lc)
        cbar = fig.colorbar(lc, ax=ax)
        cbar.ax.tick_params(labelsize=12)
        ax.set_xlabel("Recall", fontsize=16)
        ax.set_ylabel("Precision", fontsize=16)
        ax.tick_params(axis="both", which="major", labelsize=12)
        ax.grid(True)
        ax.set_xlim(0, 1)
        ax.set_ylim(0, 1)
        plt.tight_layout()
        return [("Precision-Recall Curve", fig)]


class Collector(Metric, Generic[T]):
    def __init__(self, target_label: int, cfg: Config, feature_names: Sequence[str]):
        self.cfg = cfg
        self.target_label = target_label
        self.positive_type = "TP" if self.target_label == 1 else "FP"
        self.feature_names = feature_names
        self.storage: TopKStorage[T] = TopKStorage(self.cfg.collector.n_frames)

    @property
    def frames(self) -> List[Tuple[float, T]]:
        return self._fetch_frames()

    @abstractmethod
    def _fetch_frames(self) -> List[Tuple[float, T]]: ...

    def __len__(self) -> int:
        return len(self.storage._items)

    def compute(self) -> List[Tuple[str, float]]:
        return []

    def reset(self) -> None:
        self.storage.clear()


class FrameCollector(Collector[Data]):
    def update(
        self,
        preds_probs: torch.Tensor,
        true_labels: torch.Tensor,
        batch: Batch,
    ) -> None:
        probs_np = preds_probs.detach().cpu().numpy()
        labels_np = true_labels.detach().cpu().numpy()

        indices = np.where(
            (probs_np >= self.cfg.metrics.thr) & (labels_np == self.target_label)
        )[0]

        for i in indices:
            self.storage.add((float(probs_np[i]), batch[i]))

    def plot(self) -> List[Tuple[str, Union[plt.Figure, np.ndarray]]]:
        entries = self.storage.get_all_entries()

        if not entries:
            return []

        fig = plot_pitch_frames_grid(
            entries, self.feature_names, self.cfg.pitch_grid.model_dump()
        )

        return [(f"{self.positive_type}_frames", fig)]

    def _fetch_frames(self):
        return self.storage.get_all_entries()


class ChainCollector(Collector[Tuple[np.ndarray, List[Data]]]):
    def update(
        self,
        preds_probs: torch.Tensor,
        true_labels: torch.Tensor,
        batch: Discrete_Signal,
    ) -> None:
        probs_np = preds_probs.detach().cpu().numpy()
        labels_np = true_labels.detach().cpu().numpy()

        last_t = batch.masks.sum(axis=0)  # (B,)

        for i, t in enumerate(last_t):
            conf = probs_np[t - 1, i]

            if (conf > self.cfg.metrics.thr) & (labels_np[0, i] == self.target_label):
                chain_predictions = probs_np[:t, i]
                chain = extract_chain(batch[:t], i)
                self.storage.add(
                    (
                        float(conf),
                        (chain_predictions, chain),
                    )
                )

    def plot(self) -> List[Tuple[str, Union[plt.Figure, np.ndarray]]]:
        chain_predictions = [entry[1][0] for entry in self.storage.get_all_entries()]
        if not chain_predictions:
            return []

        max_len = max(map(len, chain_predictions))
        padded_chain_predictions = np.asarray(
            [
                np.pad(pred, (0, max_len - len(pred)), constant_values=np.nan)
                for pred in chain_predictions
            ]
        )

        cell_side = 0.5
        fig_width = max(6, max_len * cell_side)
        fig_height = max(3.75, len(chain_predictions) * cell_side)
        fig, ax = plt.subplots(figsize=(fig_width, fig_height))
        sns.heatmap(
            padded_chain_predictions,
            ax=ax,
            annot=True,
            fmt=".2f",
            cmap="viridis",
            vmin=0,
            vmax=1,
            cbar=False,
            linewidths=0.5,
            linecolor="white",
            square=True,
        )
        ax.set_xlabel("Time step")
        ax.set_ylabel("Chain #")
        ax.tick_params(axis="both", length=0)
        ax.set_title(
            "Temporal evolution of each chain predictions",
            fontsize=12,
            pad=10,
        )
        fig.tight_layout()

        pitch_grid_fig = plot_pitch_frames_grid(
            self.frames, self.feature_names, self.cfg.pitch_grid.model_dump()
        )

        scores_np, snapshots = self.highest_confidence_chain[1]
        chain_frames_np = plot_chain_frames(
            snapshots, scores_np.tolist(), self.feature_names
        )

        return [
            (f"{self.positive_type}_chains_predictions", fig),
            (f"{self.positive_type}_chains_last_frames", pitch_grid_fig),
            (f"{self.positive_type}_chains_frames", chain_frames_np),
        ]

    def _fetch_frames(self):
        # Last data of each collected chain
        return [(entry[0], entry[1][1][-1]) for entry in self.storage.get_all_entries()]

    @property
    def highest_confidence_chain(self):
        entries = self.storage.get_all_entries()
        if not entries:
<<<<<<< HEAD
            return None, (None, None)
        return self.storage.get_all_entries()[0]
=======
            return

        return entries[0]
>>>>>>> 2a72884e
<|MERGE_RESOLUTION|>--- conflicted
+++ resolved
@@ -309,11 +309,6 @@
     def highest_confidence_chain(self):
         entries = self.storage.get_all_entries()
         if not entries:
-<<<<<<< HEAD
-            return None, (None, None)
-        return self.storage.get_all_entries()[0]
-=======
             return
 
-        return entries[0]
->>>>>>> 2a72884e
+        return entries[0]