import json
from collections import defaultdict
from pathlib import Path
from typing import Callable, List, Optional

import polars as pl
from loguru import logger
from sklearn.compose import ColumnTransformer
from sklearn.impute import SimpleImputer
from sklearn.pipeline import Pipeline
from sklearn.preprocessing import OneHotEncoder, StandardScaler
from torch_geometric.data import InMemoryDataset
from torch_geometric_temporal.signal import DynamicGraphTemporalSignal

from soccerai.data.config import X_GOAL_LEFT, X_GOAL_RIGHT, Y_GOAL
from soccerai.data.converters import GraphConverter
from soccerai.data.transformers import (
    GoalLocationTransformer,
    PlayerPositionTransformer,
)
from soccerai.data.utils import reorder_dataframe_cols
from soccerai.training.trainer_config import DataConfig


class WorldCup2022Dataset(InMemoryDataset):
    FEATURE_NAMES_FILE = "feature_names.json"

    def __init__(
        self,
        root: str,
        converter: GraphConverter,
        split: str,
        cfg: DataConfig,
        transform: Optional[Callable] = None,
        force_reload: bool = False,
    ):
        self.converter = converter
        self.split = split
        self.cfg = cfg
        super().__init__(root=root, transform=transform, force_reload=force_reload)

        data_path_idx = 0 if self.split == "train" else 1
        self.load(self.processed_paths[data_path_idx])

        fp = Path(self.processed_dir) / self.FEATURE_NAMES_FILE
        self.feature_names = (
            json.loads(fp.read_text(encoding="utf-8")) if fp.exists() else None
        )

    @property
    def raw_file_names(self) -> List[str]:
        return ["dataset.parquet"]

    @property
    def processed_file_names(self) -> List[str]:
        return ["train_data.pt", "val_data.pt"]

<<<<<<< HEAD
    @property
    def num_global_features(self) -> int:
        try:
            return self[0].u.shape[-1]
        except (IndexError, AttributeError):
            return 0

    def _split_dataframe_by_event_keys(
        self,
        df: pl.DataFrame,
        key_cols: list[str] = ["gameEventId", "possessionEventId"],
=======
    def _split_by_worldcup_phase(
        self, df: pl.DataFrame, val_ratio: float
>>>>>>> fffc9456
    ) -> tuple[pl.DataFrame, pl.DataFrame]:
        """
        Split the DataFrame into training and validation sets.

        The split accounts the two phases of a FIFA World Cup:
            * 48 group-stage games -> training set
            * 16 knock-out games -> validation set
        """
        game_ids_df = df.select(["gameId"]).unique().sort("gameId")
        n_games = game_ids_df.height

        n_train_games = int((1.0 - val_ratio) * n_games)

        train_game_ids = game_ids_df.slice(0, n_train_games)
        val_game_ids = game_ids_df.slice(n_train_games, n_games)

        train_df = df.join(train_game_ids, on="gameId", how="semi")
        val_df = df.join(val_game_ids, on="gameId", how="semi")

        return train_df, val_df

    def _prepare_dataframe(self, df: pl.DataFrame) -> pl.DataFrame:
        cols_to_drop = [
            "gameEventType",
            "index",
            "startTime",
            "endTime",
            "index_right",
            "gameId_right",
            "jerseyNum",
            "visibility",
            "z",
            "videoUrl",
            "homeTeamName",
            "awayTeamName",
            "Age Info",
            "Full Name",
            "Height",
            "birth_date",
            "teamName",
            "playerId",
        ]
        df = df.drop(cols_to_drop)

        df = (
            df.filter(pl.col("team").is_not_null())
            .filter(pl.col("possessionEventType") != "SH")
            .filter(pl.col("playerName").is_not_null())
        )

        df = df.with_columns(
            [
                # (mm:ss) → s
                (
                    (
                        pl.col("frameTime").str.split(":").list.get(0).cast(pl.UInt16)
                        * 60
                        + pl.col("frameTime").str.split(":").list.get(1).cast(pl.UInt16)
                    ).alias("frameTime")
                ),
                (
                    pl.when(pl.col("playerName") == pl.col("playerName_right"))
                    .then(1)
                    .otherwise(0)
                ).alias("is_ball_carrier"),
                (pl.col("Weight").str.replace("kg", "").cast(pl.Float64)),
                (pl.col("height_cm").cast(pl.Float64)),
                (
                    pl.when(pl.col("age") < 20)
                    .then(pl.lit("Under 20"))
                    .when(pl.col("age") < 29)
                    .then(pl.lit("20-28"))
                    .when(pl.col("age") < 35)
                    .then(pl.lit("29-35"))
                    .otherwise(pl.lit("35+"))
                    .alias("age")
                ),
            ]
        ).drop(["playerName", "playerName_right"])

<<<<<<< HEAD
        possession_team = df.filter(pl.col("is_ball_carrier") == 1)["team"][0]

        df = df.with_columns(
            [
                (
                    pl.when(pl.col("team") == possession_team)
                    .then(1)
                    .otherwise(0)
                    .alias("is_possession_team")
                ),
            ]
        )

        if self.cfg.use_goal_features:
            is_home_team = df["team"] == "home"
            is_second_half = df["frameTime"] > df["startPeriod2"]

            is_goal_right = (
                (is_home_team & df["homeTeamStartLeft"] & ~is_second_half)
                | (is_home_team & ~df["homeTeamStartLeft"] & is_second_half)
                | (~is_home_team & ~df["homeTeamStartLeft"] & ~is_second_half)
                | (~is_home_team & df["homeTeamStartLeft"] & is_second_half)
            )

            df = df.with_columns(
                [
                    pl.when(is_goal_right)
                    .then(X_GOAL_RIGHT)
                    .otherwise(X_GOAL_LEFT)
                    .alias("x_goal"),
                    pl.lit(Y_GOAL).alias("y_goal"),
                ]
            )

        df = df.drop(["team", "homeTeamStartLeft", "startPeriod2"])
=======
        if self.cfg.include_goal_features:
            df = self._add_goal_features(df)
>>>>>>> fffc9456

        return df

    def _create_preprocessor(self, df: pl.DataFrame) -> ColumnTransformer:
        cat_cols = [
            "possessionEventType",
            "playerRole",
            "is_possession_team",
            "is_ball_carrier",
            "age",
        ]
        pos_cols = ["x", "y"]
        exclude_cols = set(
<<<<<<< HEAD
            cat_cols + pos_cols + ["gameEventId", "possessionEventId", "label"]
=======
            cat_cols
            + coord_cols
            + [
                "gameEventId",
                "possessionEventId",
                "label",
                "gameId",
                "frameTime",
                "chain_id",
            ]
>>>>>>> fffc9456
        )
        if self.cfg.use_goal_features:
            goal_cols = ["x_goal", "y_goal"]
            exclude_cols.update(goal_cols)
        num_cols = [c for c in df.columns if c not in exclude_cols]

        num_pipe = Pipeline(
            [("imputer", SimpleImputer(strategy="mean")), ("scaler", StandardScaler())]
        )
        cat_pipe = Pipeline(
            [
                ("imputer", SimpleImputer(strategy="constant", fill_value="unknown")),
                (
                    "onehot",
                    OneHotEncoder(
                        handle_unknown="ignore", drop="if_binary", sparse_output=False
                    ),
                ),
            ]
        )

        transformers = [
            ("num", num_pipe, num_cols),
            ("cat", cat_pipe, cat_cols),
            ("player_pos", PlayerPositionTransformer(), pos_cols),
        ]

        if self.cfg.use_goal_features:
            transformers.append(
                ("goal_loc", GoalLocationTransformer(), pos_cols + goal_cols)
            )

        prep = ColumnTransformer(
            transformers,
            remainder="passthrough",
            verbose_feature_names_out=False,  # No prefixes
        )

        prep.set_output(transform="polars")
        return prep

<<<<<<< HEAD
=======
    def _add_goal_features(self, df: pl.DataFrame) -> pl.DataFrame:
        is_home_team = df["team"] == "home"
        is_second_half = df["frameTime"] > df["startPeriod2"]
        is_goal_right = (
            (
                is_home_team & df["homeTeamStartLeft"] & is_second_half.not_()
            )  # home team attacking right in 1st half
            | (
                is_home_team & df["homeTeamStartLeft"].not_() & is_second_half
            )  # home team attacking right in 2nd half
            | (
                is_home_team.not_() & df["homeTeamStartLeft"] & is_second_half
            )  # away team attacking right in 2nd half
            | (
                is_home_team.not_()
                & df["homeTeamStartLeft"].not_()
                & is_second_half.not_()
            )  # away team attacking right in 1st half
        )
        df = df.with_columns(
            pl.when(is_goal_right)
            .then(X_GOAL_RIGHT)
            .otherwise(X_GOAL_LEFT)
            .alias("x_goal"),
            pl.lit(Y_GOAL).alias("y_goal"),
        )

        df = df.with_columns(
            (
                (
                    (pl.col("x") - pl.col("x_goal")) ** 2
                    + (pl.col("y") - pl.col("y_goal")) ** 2
                )
                ** 0.5
            ).alias("goal_distance"),
            pl.arctan2(pl.col("y_goal") - pl.col("y"), pl.col("x_goal") - pl.col("x"))
            .degrees()
            .alias("goal_angle"),
        )
        return df.drop("x_goal", "y_goal", "homeTeamStartLeft", "startPeriod2")

>>>>>>> fffc9456
    def process(self):
        df = self._prepare_dataframe(pl.read_parquet(self.raw_paths[0]))

        train_df, val_df = self._split_by_worldcup_phase(df, self.cfg.val_ratio)

        logger.info(
            "DataFrame split → train: {} rows, val: {} rows",
            train_df.height,
            val_df.height,
        )

        self.preprocessor = self._create_preprocessor(train_df)

        first = ["x", "y", "is_possession_team_1", "is_ball_carrier_1"]
        train_transformed = reorder_dataframe_cols(
            self.preprocessor.fit_transform(train_df), first
        )
        val_transformed = reorder_dataframe_cols(
            self.preprocessor.transform(val_df), first
        )

        train_data_list, feature_names = self.converter.convert_dataframe_to_data_list(
            train_transformed
        )

        val_data_list, _ = self.converter.convert_dataframe_to_data_list(
            val_transformed
        )

        self.save(train_data_list, self.processed_paths[0])
        self.save(val_data_list, self.processed_paths[1])

        fp = Path(self.processed_dir) / self.FEATURE_NAMES_FILE
        fp.write_text(json.dumps(feature_names, ensure_ascii=False, indent=4))

    def to_temporal_iterators(self) -> List[DynamicGraphTemporalSignal]:
        buckets = defaultdict(list)
        for data in self:
            chain_id = int(data.chain_id.item())
            buckets[chain_id].append(data)

        chains = []
        for chain_id, frames in buckets.items():
            ordered = sorted(frames, key=lambda f: float(f.frame_time.item()))

            edge_indices = [f.edge_index.numpy() for f in ordered]
            features = [f.x.numpy() for f in ordered]
            targets = [f.y.numpy() for f in ordered]
            edge_weights = [f.edge_weight.numpy() for f in ordered]

            chains.append(
                DynamicGraphTemporalSignal(
                    edge_indices=edge_indices,
                    edge_weights=edge_weights,
                    features=features,
                    targets=targets,
                )
            )

        return chains<|MERGE_RESOLUTION|>--- conflicted
+++ resolved
@@ -55,7 +55,6 @@
     def processed_file_names(self) -> List[str]:
         return ["train_data.pt", "val_data.pt"]
 
-<<<<<<< HEAD
     @property
     def num_global_features(self) -> int:
         try:
@@ -63,14 +62,8 @@
         except (IndexError, AttributeError):
             return 0
 
-    def _split_dataframe_by_event_keys(
-        self,
-        df: pl.DataFrame,
-        key_cols: list[str] = ["gameEventId", "possessionEventId"],
-=======
     def _split_by_worldcup_phase(
         self, df: pl.DataFrame, val_ratio: float
->>>>>>> fffc9456
     ) -> tuple[pl.DataFrame, pl.DataFrame]:
         """
         Split the DataFrame into training and validation sets.
@@ -151,7 +144,6 @@
             ]
         ).drop(["playerName", "playerName_right"])
 
-<<<<<<< HEAD
         possession_team = df.filter(pl.col("is_ball_carrier") == 1)["team"][0]
 
         df = df.with_columns(
@@ -165,7 +157,7 @@
             ]
         )
 
-        if self.cfg.use_goal_features:
+        if self.cfg.include_goal_features:
             is_home_team = df["team"] == "home"
             is_second_half = df["frameTime"] > df["startPeriod2"]
 
@@ -187,10 +179,6 @@
             )
 
         df = df.drop(["team", "homeTeamStartLeft", "startPeriod2"])
-=======
-        if self.cfg.include_goal_features:
-            df = self._add_goal_features(df)
->>>>>>> fffc9456
 
         return df
 
@@ -204,22 +192,11 @@
         ]
         pos_cols = ["x", "y"]
         exclude_cols = set(
-<<<<<<< HEAD
-            cat_cols + pos_cols + ["gameEventId", "possessionEventId", "label"]
-=======
             cat_cols
-            + coord_cols
-            + [
-                "gameEventId",
-                "possessionEventId",
-                "label",
-                "gameId",
-                "frameTime",
-                "chain_id",
-            ]
->>>>>>> fffc9456
-        )
-        if self.cfg.use_goal_features:
+            + pos_cols
+            + ["gameEventId", "possessionEventId", "label", "gameId", "chain_id"]
+        )
+        if self.cfg.include_goal_features:
             goal_cols = ["x_goal", "y_goal"]
             exclude_cols.update(goal_cols)
         num_cols = [c for c in df.columns if c not in exclude_cols]
@@ -245,7 +222,7 @@
             ("player_pos", PlayerPositionTransformer(), pos_cols),
         ]
 
-        if self.cfg.use_goal_features:
+        if self.cfg.include_goal_features:
             transformers.append(
                 ("goal_loc", GoalLocationTransformer(), pos_cols + goal_cols)
             )
@@ -259,50 +236,6 @@
         prep.set_output(transform="polars")
         return prep
 
-<<<<<<< HEAD
-=======
-    def _add_goal_features(self, df: pl.DataFrame) -> pl.DataFrame:
-        is_home_team = df["team"] == "home"
-        is_second_half = df["frameTime"] > df["startPeriod2"]
-        is_goal_right = (
-            (
-                is_home_team & df["homeTeamStartLeft"] & is_second_half.not_()
-            )  # home team attacking right in 1st half
-            | (
-                is_home_team & df["homeTeamStartLeft"].not_() & is_second_half
-            )  # home team attacking right in 2nd half
-            | (
-                is_home_team.not_() & df["homeTeamStartLeft"] & is_second_half
-            )  # away team attacking right in 2nd half
-            | (
-                is_home_team.not_()
-                & df["homeTeamStartLeft"].not_()
-                & is_second_half.not_()
-            )  # away team attacking right in 1st half
-        )
-        df = df.with_columns(
-            pl.when(is_goal_right)
-            .then(X_GOAL_RIGHT)
-            .otherwise(X_GOAL_LEFT)
-            .alias("x_goal"),
-            pl.lit(Y_GOAL).alias("y_goal"),
-        )
-
-        df = df.with_columns(
-            (
-                (
-                    (pl.col("x") - pl.col("x_goal")) ** 2
-                    + (pl.col("y") - pl.col("y_goal")) ** 2
-                )
-                ** 0.5
-            ).alias("goal_distance"),
-            pl.arctan2(pl.col("y_goal") - pl.col("y"), pl.col("x_goal") - pl.col("x"))
-            .degrees()
-            .alias("goal_angle"),
-        )
-        return df.drop("x_goal", "y_goal", "homeTeamStartLeft", "startPeriod2")
-
->>>>>>> fffc9456
     def process(self):
         df = self._prepare_dataframe(pl.read_parquet(self.raw_paths[0]))
 
@@ -349,7 +282,8 @@
             ordered = sorted(frames, key=lambda f: float(f.frame_time.item()))
 
             edge_indices = [f.edge_index.numpy() for f in ordered]
-            features = [f.x.numpy() for f in ordered]
+            node_features = [f.x.numpy() for f in ordered]
+            global_features = [f.u.numpy() for f in ordered]
             targets = [f.y.numpy() for f in ordered]
             edge_weights = [f.edge_weight.numpy() for f in ordered]
 
@@ -357,8 +291,9 @@
                 DynamicGraphTemporalSignal(
                     edge_indices=edge_indices,
                     edge_weights=edge_weights,
-                    features=features,
+                    features=node_features,
                     targets=targets,
+                    u=global_features,
                 )
             )
 
