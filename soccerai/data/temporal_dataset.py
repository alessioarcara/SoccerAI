from __future__ import annotations

from collections import defaultdict
from typing import Callable, List, Optional

from torch.utils.data import Dataset
from torch_geometric_temporal.signal import DynamicGraphTemporalSignal

from soccerai.data.dataset import WorldCup2022Dataset


class TemporalChainsDataset(Dataset):
    def __init__(
        self,
        temporal_chains: List[DynamicGraphTemporalSignal],
        transform: Optional[Callable] = None,
    ):
        self.temporal_chains = temporal_chains
        self.transform = transform

    def __len__(self) -> int:
        return len(self.temporal_chains)

    def __getitem__(self, idx: int) -> DynamicGraphTemporalSignal:
        temporal_chain = self.temporal_chains[idx]

        if self.transform is not None:
            temporal_chain = self.transform(temporal_chain)

        return temporal_chain

    @staticmethod
    def from_worldcup_dataset(dataset: WorldCup2022Dataset) -> TemporalChainsDataset:
        tmp_transform = dataset.transform
        dataset.transform = None

        buckets = defaultdict(list)
        for data in dataset:
            chain_id = int(data.chain_id.item())
            buckets[chain_id].append(data)

        chains = []
        for chain_id, frames in buckets.items():
            ordered = sorted(frames, key=lambda f: float(f.frame_time.item()))

            edge_indices = [f.edge_index.numpy() for f in ordered]
            node_features = [f.x.numpy() for f in ordered]
            global_features = [f.u.numpy() for f in ordered]
            targets = [f.y.numpy() for f in ordered]
            edge_weights = [f.edge_weight.numpy() for f in ordered]

            chains.append(
                DynamicGraphTemporalSignal(
                    edge_indices=edge_indices,
                    edge_weights=edge_weights,
                    features=node_features,
                    targets=targets,
                    u=global_features,
                )
            )

<<<<<<< HEAD
        return TemporalChainsDataset(
            temporal_chains=chains, transform=dataset.transform
        )

    @staticmethod
    def collate(chains: List[DynamicGraphTemporalSignal]):
        #        T_max = max(chain.snapshot_count for c in chains)

        # for c in chains:
        #     T = c._set_snapshot_count
        # print(batch)
        pass
=======
        return TemporalChainsDataset(temporal_chains=chains, transform=tmp_transform)
>>>>>>> 8d293d36
<|MERGE_RESOLUTION|>--- conflicted
+++ resolved
@@ -59,10 +59,7 @@
                 )
             )
 
-<<<<<<< HEAD
-        return TemporalChainsDataset(
-            temporal_chains=chains, transform=dataset.transform
-        )
+        return TemporalChainsDataset(temporal_chains=chains, transform=tmp_transform)
 
     @staticmethod
     def collate(chains: List[DynamicGraphTemporalSignal]):
@@ -71,7 +68,4 @@
         # for c in chains:
         #     T = c._set_snapshot_count
         # print(batch)
-        pass
-=======
-        return TemporalChainsDataset(temporal_chains=chains, transform=tmp_transform)
->>>>>>> 8d293d36
+        pass