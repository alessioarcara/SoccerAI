from typing import List

import polars as pl
import torch
from torch_geometric.data import Data
from typing_extensions import assert_never

from soccerai.data.converters import ConnectionMode, GraphConverter
from soccerai.data.converters.utils import add_goal_features


class ShotPredictionGraphConverter(GraphConverter):
    def __init__(self, mode: ConnectionMode, use_goal_features: bool):
        super().__init__(mode)
        self.use_goal_features = use_goal_features

    def _create_edge_index(self) -> torch.Tensor:
        if self.mode == ConnectionMode.FULLY_CONNECTED:
            src = []
            dst = []
            for i in range(22):
                for j in range(22):
                    if i != j:
                        src.append(i)
                        dst.append(j)
            return torch.tensor([src, dst], dtype=torch.long)
        assert_never(self.mode)

<<<<<<< HEAD
    def _preprocess_dataframe(self, df: pl.DataFrame) -> pl.DataFrame:
        columns_to_drop = [
            "gameEventType",
            "index",
            "gameId",
            "startTime",
            "endTime",
            "index_right",
            "gameId_right",
            "jerseyNum",
            "visibility",
            "z",
            "videoUrl",
            "homeTeamName",
            "awayTeamName",
            "Age Info",
            "Full Name",
            "Height",
            "birth_date",
            "teamName",
            "playerId",
        ]
        df = df.drop(columns_to_drop)

        df = df.filter(pl.col("team").is_not_null())
        df = df.filter(pl.col("possessionEventType") != "SH")
        df = df.filter(pl.col("playerName").is_not_null())

        df = df.with_columns(
            [
                (
                    pl.col("frameTime").str.split(":").list.get(0).cast(pl.UInt16) * 60
                    + pl.col("frameTime").str.split(":").list.get(1).cast(pl.UInt16)
                ).alias("frameTime"),
                (
                    pl.when(pl.col("playerName") == pl.col("playerName_right"))
                    .then(1)
                    .otherwise(0)
                ).alias("ballPossession"),
                (pl.col("Weight").str.replace("kg", "").cast(pl.UInt8)),
                (pl.col("height_cm").cast(pl.UInt8)),
            ]
        )
        if self.use_goal_features:
            df = add_goal_features(df)

        df = df.drop(["playerName", "playerName_right"])
        categorical_cols = ["possessionEventType", "team", "playerRole"]
        exclude_from_norm = set(
            categorical_cols
            + ["gameEventId", "possessionEventId", "label", "ballPossession"]
        )

        cols_to_norm = [c for c in df.columns if c not in exclude_from_norm]

        df = df.with_columns(
            [
                (
                    (pl.col(c).fill_null(strategy="mean") - pl.col(c).mean())
                    / pl.col(c).std()
                ).alias(c)
                for c in cols_to_norm
            ]
        )

        df = df.to_dummies(categorical_cols)

        df = df.select(pl.col("x"), pl.col("y"), pl.all().exclude(["x", "y"]))

        return df

=======
>>>>>>> ef150853
    def convert_dataframe_to_data_list(self, df: pl.DataFrame) -> List[Data]:
        data_list: list[Data] = []

        for _, event_df in df.group_by(["gameEventId", "possessionEventId"]):
            if event_df.height != 22:
                continue

            x_df = event_df.drop("gameEventId", "possessionEventId", "label")
            edge_idx = self._create_edge_index()

            x = torch.tensor(x_df.to_numpy(), dtype=torch.float32)
            y = torch.tensor(event_df["label"][0], dtype=torch.float32).view(1, 1)

<<<<<<< HEAD
            data_list.append(
                Data(
                    x=x,
                    edge_index=edge_idx,
                    y=y,
                )
            )
=======
            data_list.append(Data(x=x, edge_index=edge_idx, y=y))

>>>>>>> ef150853
        return data_list<|MERGE_RESOLUTION|>--- conflicted
+++ resolved
@@ -6,7 +6,6 @@
 from typing_extensions import assert_never
 
 from soccerai.data.converters import ConnectionMode, GraphConverter
-from soccerai.data.converters.utils import add_goal_features
 
 
 class ShotPredictionGraphConverter(GraphConverter):
@@ -26,80 +25,6 @@
             return torch.tensor([src, dst], dtype=torch.long)
         assert_never(self.mode)
 
-<<<<<<< HEAD
-    def _preprocess_dataframe(self, df: pl.DataFrame) -> pl.DataFrame:
-        columns_to_drop = [
-            "gameEventType",
-            "index",
-            "gameId",
-            "startTime",
-            "endTime",
-            "index_right",
-            "gameId_right",
-            "jerseyNum",
-            "visibility",
-            "z",
-            "videoUrl",
-            "homeTeamName",
-            "awayTeamName",
-            "Age Info",
-            "Full Name",
-            "Height",
-            "birth_date",
-            "teamName",
-            "playerId",
-        ]
-        df = df.drop(columns_to_drop)
-
-        df = df.filter(pl.col("team").is_not_null())
-        df = df.filter(pl.col("possessionEventType") != "SH")
-        df = df.filter(pl.col("playerName").is_not_null())
-
-        df = df.with_columns(
-            [
-                (
-                    pl.col("frameTime").str.split(":").list.get(0).cast(pl.UInt16) * 60
-                    + pl.col("frameTime").str.split(":").list.get(1).cast(pl.UInt16)
-                ).alias("frameTime"),
-                (
-                    pl.when(pl.col("playerName") == pl.col("playerName_right"))
-                    .then(1)
-                    .otherwise(0)
-                ).alias("ballPossession"),
-                (pl.col("Weight").str.replace("kg", "").cast(pl.UInt8)),
-                (pl.col("height_cm").cast(pl.UInt8)),
-            ]
-        )
-        if self.use_goal_features:
-            df = add_goal_features(df)
-
-        df = df.drop(["playerName", "playerName_right"])
-        categorical_cols = ["possessionEventType", "team", "playerRole"]
-        exclude_from_norm = set(
-            categorical_cols
-            + ["gameEventId", "possessionEventId", "label", "ballPossession"]
-        )
-
-        cols_to_norm = [c for c in df.columns if c not in exclude_from_norm]
-
-        df = df.with_columns(
-            [
-                (
-                    (pl.col(c).fill_null(strategy="mean") - pl.col(c).mean())
-                    / pl.col(c).std()
-                ).alias(c)
-                for c in cols_to_norm
-            ]
-        )
-
-        df = df.to_dummies(categorical_cols)
-
-        df = df.select(pl.col("x"), pl.col("y"), pl.all().exclude(["x", "y"]))
-
-        return df
-
-=======
->>>>>>> ef150853
     def convert_dataframe_to_data_list(self, df: pl.DataFrame) -> List[Data]:
         data_list: list[Data] = []
 
@@ -113,7 +38,6 @@
             x = torch.tensor(x_df.to_numpy(), dtype=torch.float32)
             y = torch.tensor(event_df["label"][0], dtype=torch.float32).view(1, 1)
 
-<<<<<<< HEAD
             data_list.append(
                 Data(
                     x=x,
@@ -121,8 +45,4 @@
                     y=y,
                 )
             )
-=======
-            data_list.append(Data(x=x, edge_index=edge_idx, y=y))
-
->>>>>>> ef150853
         return data_list