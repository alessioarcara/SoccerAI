--- conflicted
+++ resolved
@@ -36,17 +36,6 @@
             x = torch.tensor(x_df.to_numpy(), dtype=torch.float32)
             y = torch.tensor(event_df["label"][0], dtype=torch.float32).view(1, 1)
 
-<<<<<<< HEAD
-            data_list.append(
-                Data(
-                    x=x,
-                    edge_index=edge_idx,
-                    y=y,
-                )
-            )
-        return data_list
-=======
             data_list.append(Data(x=x, edge_index=edge_idx, y=y))
 
-        return data_list, x_df.columns
->>>>>>> 03fa573a
+        return data_list, x_df.columns