--- conflicted
+++ resolved
@@ -16,10 +16,12 @@
     "max": pyg_nn.MaxAggregation,
 }
 
-RNN_MODELS: Dict[RNNType, Type[nn.Module]] = {
+GRNN_CELLS: Dict[RNNType, Type[nn.Module]] = {
     "gru": pygt_nn.recurrent.GConvGRU,
     "lstm": pygt_nn.recurrent.GConvLSTM,
 }
+
+RNN_CELLS: Dict[RNNType, Type[nn.Module]] = {"gru": nn.GRUCell, "lstm": nn.LSTMCell}
 
 
 class GraphGlobalFusion(nn.Module):
@@ -38,13 +40,6 @@
     def forward(
         self, z: torch.Tensor, u: torch.Tensor, batch: torch.Tensor, batch_size: int
     ) -> torch.Tensor:
-<<<<<<< HEAD
-        graph_emb = self.readout(x=z, index=batch, dim_size=batch_size)
-        glob_emb = F.relu(self.global_proj(u))
-
-        fused_emb = torch.cat([graph_emb, glob_emb], dim=-1)
-        return fused_emb
-=======
         z_list = z if isinstance(z, list) else [z]
 
         graph_embs = [
@@ -54,7 +49,6 @@
         glob_emb = F.relu(self.global_proj(u), inplace=True)
         return torch.cat([graph_emb, glob_emb], dim=-1)
 
->>>>>>> 53465c0c
 
 class TemporalFusion(nn.Module):
     """
@@ -77,37 +71,28 @@
         cfg: NeckConfig,
     ):
         super().__init__()
-<<<<<<< HEAD
-        grnn_din = (
-            backbone_dout + cfg.node_dout
-            if cfg.use_node_proj
-            else backbone_dout + node_dim
-        )
-        self.grnn = RNN_MODELS[cfg.rnn_type](grnn_din, cfg.dhid, 1)
-        self.fuse = GraphAndGlobalFusion(backbone_dout, glob_din, cfg)
-        self.node_proj = (
-            nn.Sequential(pyg_nn.Linear(node_dim, cfg.node_dout), nn.ReLU())
-            if cfg.use_node_proj
-            else nn.Identity()
-        )
-=======
+
         self.mode = cfg.mode
         self.fusion = GraphGlobalFusion(glob_din, cfg.glob_dout, cfg)
 
+        self.node_proj: nn.Module = nn.Identity()
         if self.mode == "node":
-            self.grnn = pygt_nn.recurrent.GConvGRU(
-                in_channels=backbone_dout + node_dim,
-                out_channels=backbone_dout,
-                K=1,
+            if cfg.use_node_proj:
+                self.node_proj = nn.Sequential(
+                    pyg_nn.Linear(node_dim, cfg.node_dout), nn.ReLU()
+                )
+                grnn_din = backbone_dout + cfg.node_dout
+            else:
+                grnn_din = backbone_dout + node_dim
+            self.grnn = GRNN_CELLS[cfg.rnn_type](
+                in_channels=grnn_din, out_channels=backbone_dout, K=1
             )
         elif self.mode == "graph":
-            self.rnn = nn.GRUCell(
-                input_size=cfg.rnn_din,
-                hidden_size=cfg.rnn_dout,
+            self.rnn = RNN_CELLS[cfg.rnn_type](
+                input_size=cfg.rnn_din, hidden_size=cfg.rnn_dout
             )
         else:
             raise ValueError(f"Invalid mode: {self.mode}")
->>>>>>> 53465c0c
 
     def forward(
         self,
@@ -119,43 +104,39 @@
         batch: OptTensor = None,
         batch_size: Optional[int] = None,
         prev_h: OptTensor = None,
-<<<<<<< HEAD
         prev_c: OptTensor = None,
     ) -> Tuple[torch.Tensor, torch.Tensor, torch.Tensor]:
         x = self.node_proj(x)
 
-        fused_emb = self.fuse(z, u, batch, batch_size)
-
-        if isinstance(self.grnn, pygt_nn.recurrent.GConvLSTM):
-            h, c = self.grnn(
-                torch.cat([z, x], dim=-1),
-                edge_index,
-                edge_weight,
-                prev_h,
-                prev_c,
-            )
-        else:
-=======
-    ) -> Tuple[torch.Tensor, torch.Tensor]:
         fused = self.fusion(z, u, batch, batch_size)
 
         if self.mode == "node":
->>>>>>> 53465c0c
-            h = self.grnn(
-                torch.cat([z, x], dim=-1),
-                edge_index,
-                edge_weight,
-                prev_h,
-            )
-<<<<<<< HEAD
-            c = None
-        return fused_emb, h, c
-=======
-            return fused, h
+            if isinstance(self.grnn, pygt_nn.GConvLSTM):
+                h, c = self.grnn(
+                    torch.cat([z, x], dim=-1),
+                    edge_index,
+                    edge_weight,
+                    prev_h,
+                    prev_c,
+                )
+            elif isinstance(self.grnn, pygt_nn.GConvGRU):
+                h = self.grnn(
+                    torch.cat([z, x], dim=-1),
+                    edge_index,
+                    edge_weight,
+                    prev_h,
+                )
+                c = None
+            return fused, h, c
+        elif self.mode == "graph":
+            if isinstance(self.rnn, nn.LSTMCell):
+                lstm_state: Optional[Tuple[OptTensor, OptTensor]] = (prev_h, prev_c)
+                if prev_h is None or prev_c is None:
+                    lstm_state = None
+                h, c = self.rnn(fused, lstm_state)
+            elif isinstance(self.rnn, nn.GRUCell):
+                h = self.rnn(fused, prev_h)
+                c = None
+            return h, h, c
 
-        if self.mode == "graph":
-            h = self.rnn(fused, prev_h)
-            return h, h
-
-        raise RuntimeError(f"Unhandled mode: {self.mode}")
->>>>>>> 53465c0c
+        raise RuntimeError(f"Unhandled mode: {self.mode}")