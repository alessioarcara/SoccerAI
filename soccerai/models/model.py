from typing import Optional

import torch
import torch.nn as nn
from torch_geometric.typing import Adj, OptTensor

from soccerai.data.dataset import WorldCup2022Dataset
<<<<<<< HEAD
from soccerai.models.backbones import GCNBackbone, GraphSAGEBackbone
from soccerai.models.heads import GraphClassificationHead
from soccerai.training.trainer_config import Config


def create_model(cfg: Config, train_ds: WorldCup2022Dataset) -> nn.Module:
    match cfg.model.model_name:
        case "gcn":
            return GCN(
                train_ds.num_node_features, train_ds.num_global_features, cfg.model.dmid
            )
        case "gcrnn":
            return GCRNN(
                train_ds.num_node_features,
                train_ds.num_global_features,
                cfg.model.backbone,
                cfg.model.num_layers,
                cfg.model.dropout_head,
            )

        case "graphsage":
            return GraphSAGE(
                node_feature_din=train_ds.num_node_features,
                glob_feature_din=train_ds.num_global_features,
                dmid=cfg.model.dmid,
                num_layers=cfg.model.num_layers,
                dropout_layer=cfg.model.dropout_layer,
                dropout_head=cfg.model.dropout_head,
                aggr_type=cfg.model.aggr_type,
            )
        case _:
            raise ValueError("Invalid model name")


class GCN(torch.nn.Module):
    def __init__(
        self, node_feature_din: int, glob_feature_din: int, dmid: int, dout: int = 1
    ):
        super(GCN, self).__init__()
        self.backbone = GCNBackbone(node_feature_din, dmid, dmid)
        self.global_proj = nn.Linear(glob_feature_din, dmid)
        self.mean_pool = pyg_nn.MeanAggregation()
        self.head = GraphClassificationHead(dmid * 2, dout)
=======
from soccerai.models.backbone import BackboneRegistry
from soccerai.models.head import GraphClassificationHead
from soccerai.models.neck import Neck, TNeck
from soccerai.training.trainer_config import Config


class GNN(nn.Module):
    def __init__(self, backbone: nn.Module, neck: nn.Module, head: nn.Module):
        super().__init__()
        self.backbone = backbone
        self.neck = neck
        self.head = head
>>>>>>> 1c3addbf

    def forward(
        self,
        x: torch.Tensor,
        edge_index: Adj,
        u: torch.Tensor,
        edge_weight: OptTensor = None,
        edge_attr: OptTensor = None,
        batch: OptTensor = None,
        batch_size: Optional[int] = None,
    ):
        z = self.backbone(x, edge_index, edge_weight, edge_attr, batch, batch_size)
        fused_emb = self.neck(u, z, batch, batch_size)
        return self.head(fused_emb)


<<<<<<< HEAD
class GraphSAGE(nn.Module):
    """
    Implements the GraphSAGE architecture as in the original
    paper *Inductive Representation Learning on Large Graphs* (Hamilton et al.,
    2017) — arXiv:1706.02216.
    """

    def __init__(
        self,
        node_feature_din: int,
        glob_feature_din: int,
        dmid: int,
        dropout_layer: float,
        dropout_head: float,
        num_layers: int,
        aggr_type: str,
        l2_norm: bool = True,
        dout: int = 1,
    ) -> None:
        super().__init__()
        self.backbone = GraphSAGEBackbone(
            din=node_feature_din,
            dmid=dmid,
            dout=dmid,
            num_layers=num_layers,
            aggr_type=aggr_type,
            l2_norm=l2_norm,
            dropout=dropout_layer,
        )
        self.mean_pool = pyg_nn.MeanAggregation()
        self.global_proj = nn.Linear(glob_feature_din, dmid)
        self.head = GraphClassificationHead(dmid * 2, dout, p_drop=dropout_head)

    def forward(
        self,
        x: torch.Tensor,
        edge_index: torch.Tensor,
        u: torch.Tensor,
        batch: OptTensor = None,
        edge_weight: OptTensor = None,
        edge_attr: OptTensor = None,
        batch_size: Optional[int] = None,
    ) -> torch.Tensor:
        node_emb = self.backbone(x, edge_index)
        graph_emb = self.mean_pool(node_emb, batch)

        global_emb = F.relu(self.global_proj(u), inplace=True)
        fused = torch.cat([graph_emb, global_emb], dim=-1)

        return self.head(fused)


class GCRNN(nn.Module):
    def __init__(
        self,
        node_feature_din: int,
        glob_feature_din: int,
        backbone: str,
        n_layers: int,
        p_drop: float,
        dout: int = 1,
    ):
        super(GCRNN, self).__init__()
        self.backbone: nn.Module
        match backbone:
            case "gcn":
                self.backbone = GCNBackbone(node_feature_din, 256, 128)
            case "graphsage":
                self.backbone = GraphSAGEBackbone(node_feature_din, 256, 128)

        self.global_proj = nn.Linear(glob_feature_din, 128)

        self.gcrn = pygt_nn.recurrent.GConvGRU(128 + node_feature_din, 256, 1)

        self.mean_pool = pyg_nn.MeanAggregation()
        self.head = GraphClassificationHead(256, dout, p_drop)
=======
class TGNN(nn.Module):
    def __init__(self, backbone: nn.Module, neck: nn.Module, head: nn.Module):
        super().__init__()
        self.backbone = backbone
        self.neck = neck
        self.head = head
>>>>>>> 1c3addbf

    def forward(
        self,
        x: torch.Tensor,
        edge_index: Adj,
        u: torch.Tensor,
        edge_weight: OptTensor = None,
        edge_attr: OptTensor = None,
        batch: OptTensor = None,
        batch_size: Optional[int] = None,
        prev_h: OptTensor = None,
<<<<<<< HEAD
    ) -> Tuple[torch.Tensor, torch.Tensor]:
        z = self.backbone(x, edge_index, edge_weight, prev_h=prev_h)

        h = self.gcrn(torch.concat([z, x], dim=-1), edge_index, edge_weight, prev_h)
=======
    ):
        z = self.backbone(x, edge_index, edge_weight, edge_attr, batch, batch_size)
        fused_emb, h = self.neck(
            x, u, z, edge_index, edge_weight, batch, batch_size, prev_h
        )
>>>>>>> 1c3addbf

        return self.head(fused_emb), h


def create_model(cfg: Config, train_ds: WorldCup2022Dataset) -> nn.Module:
    backbone = BackboneRegistry.create(
        cfg.model.backbone.name, train_ds.num_node_features, cfg.model.backbone
    )
    neck = Neck(cfg.model.backbone.dout, train_ds.num_global_features, cfg.model.neck)
    head = GraphClassificationHead(cfg.model.backbone.dout * 2, cfg.model.head)

    match cfg.model.name:
        case "gnn":
            return GNN(backbone, neck, head)
        case "tgnn":
            return TGNN(
                backbone,
                TNeck(
                    train_ds.num_node_features,
                    cfg.model.backbone.dout,
                    cfg.model.neck,
                    neck,
                ),
                head,
            )<|MERGE_RESOLUTION|>--- conflicted
+++ resolved
@@ -2,55 +2,12 @@
 
 import torch
 import torch.nn as nn
+import torch_geometric.nn as pyg_nn
 from torch_geometric.typing import Adj, OptTensor
 
 from soccerai.data.dataset import WorldCup2022Dataset
-<<<<<<< HEAD
-from soccerai.models.backbones import GCNBackbone, GraphSAGEBackbone
-from soccerai.models.heads import GraphClassificationHead
-from soccerai.training.trainer_config import Config
-
-
-def create_model(cfg: Config, train_ds: WorldCup2022Dataset) -> nn.Module:
-    match cfg.model.model_name:
-        case "gcn":
-            return GCN(
-                train_ds.num_node_features, train_ds.num_global_features, cfg.model.dmid
-            )
-        case "gcrnn":
-            return GCRNN(
-                train_ds.num_node_features,
-                train_ds.num_global_features,
-                cfg.model.backbone,
-                cfg.model.num_layers,
-                cfg.model.dropout_head,
-            )
-
-        case "graphsage":
-            return GraphSAGE(
-                node_feature_din=train_ds.num_node_features,
-                glob_feature_din=train_ds.num_global_features,
-                dmid=cfg.model.dmid,
-                num_layers=cfg.model.num_layers,
-                dropout_layer=cfg.model.dropout_layer,
-                dropout_head=cfg.model.dropout_head,
-                aggr_type=cfg.model.aggr_type,
-            )
-        case _:
-            raise ValueError("Invalid model name")
-
-
-class GCN(torch.nn.Module):
-    def __init__(
-        self, node_feature_din: int, glob_feature_din: int, dmid: int, dout: int = 1
-    ):
-        super(GCN, self).__init__()
-        self.backbone = GCNBackbone(node_feature_din, dmid, dmid)
-        self.global_proj = nn.Linear(glob_feature_din, dmid)
-        self.mean_pool = pyg_nn.MeanAggregation()
-        self.head = GraphClassificationHead(dmid * 2, dout)
-=======
 from soccerai.models.backbone import BackboneRegistry
+from soccerai.models.backbones import GraphSAGEBackbone
 from soccerai.models.head import GraphClassificationHead
 from soccerai.models.neck import Neck, TNeck
 from soccerai.training.trainer_config import Config
@@ -62,7 +19,6 @@
         self.backbone = backbone
         self.neck = neck
         self.head = head
->>>>>>> 1c3addbf
 
     def forward(
         self,
@@ -79,7 +35,6 @@
         return self.head(fused_emb)
 
 
-<<<<<<< HEAD
 class GraphSAGE(nn.Module):
     """
     Implements the GraphSAGE architecture as in the original
@@ -132,38 +87,12 @@
         return self.head(fused)
 
 
-class GCRNN(nn.Module):
-    def __init__(
-        self,
-        node_feature_din: int,
-        glob_feature_din: int,
-        backbone: str,
-        n_layers: int,
-        p_drop: float,
-        dout: int = 1,
-    ):
-        super(GCRNN, self).__init__()
-        self.backbone: nn.Module
-        match backbone:
-            case "gcn":
-                self.backbone = GCNBackbone(node_feature_din, 256, 128)
-            case "graphsage":
-                self.backbone = GraphSAGEBackbone(node_feature_din, 256, 128)
-
-        self.global_proj = nn.Linear(glob_feature_din, 128)
-
-        self.gcrn = pygt_nn.recurrent.GConvGRU(128 + node_feature_din, 256, 1)
-
-        self.mean_pool = pyg_nn.MeanAggregation()
-        self.head = GraphClassificationHead(256, dout, p_drop)
-=======
 class TGNN(nn.Module):
     def __init__(self, backbone: nn.Module, neck: nn.Module, head: nn.Module):
         super().__init__()
         self.backbone = backbone
         self.neck = neck
         self.head = head
->>>>>>> 1c3addbf
 
     def forward(
         self,
@@ -175,18 +104,11 @@
         batch: OptTensor = None,
         batch_size: Optional[int] = None,
         prev_h: OptTensor = None,
-<<<<<<< HEAD
-    ) -> Tuple[torch.Tensor, torch.Tensor]:
-        z = self.backbone(x, edge_index, edge_weight, prev_h=prev_h)
-
-        h = self.gcrn(torch.concat([z, x], dim=-1), edge_index, edge_weight, prev_h)
-=======
     ):
         z = self.backbone(x, edge_index, edge_weight, edge_attr, batch, batch_size)
         fused_emb, h = self.neck(
             x, u, z, edge_index, edge_weight, batch, batch_size, prev_h
         )
->>>>>>> 1c3addbf
 
         return self.head(fused_emb), h
 
