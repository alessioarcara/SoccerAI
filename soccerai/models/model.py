from typing import Optional

import torch
import torch.nn as nn
from torch_geometric.typing import Adj, OptTensor

from soccerai.data.dataset import WorldCup2022Dataset
from soccerai.models.backbone import BackboneRegistry
from soccerai.models.head import GraphClassificationHead
<<<<<<< HEAD
from soccerai.models.neck import Neck, TNeck
=======
from soccerai.models.neck import GraphAndGlobalFusion, TemporalGraphAndGlobalFusion
>>>>>>> ea917bb9
from soccerai.training.trainer_config import Config


class GNN(nn.Module):
    def __init__(self, backbone: nn.Module, neck: nn.Module, head: nn.Module):
        super().__init__()
        self.backbone = backbone
        self.neck = neck
        self.head = head

    def forward(
        self,
        x: torch.Tensor,
        edge_index: Adj,
        u: torch.Tensor,
        edge_weight: OptTensor = None,
        edge_attr: OptTensor = None,
        batch: OptTensor = None,
        batch_size: Optional[int] = None,
    ):
        z = self.backbone(x, edge_index, edge_weight, edge_attr, batch, batch_size)
<<<<<<< HEAD
        fused_emb = self.neck(u, z, batch, batch_size)
        return self.head(fused_emb)


class TGNN(nn.Module):
=======
        fused_emb = self.neck(z, u, batch, batch_size)
        return self.head(fused_emb)


class TemporalGNN(nn.Module):
>>>>>>> ea917bb9
    def __init__(self, backbone: nn.Module, neck: nn.Module, head: nn.Module):
        super().__init__()
        self.backbone = backbone
        self.neck = neck
        self.head = head

    def forward(
        self,
        x: torch.Tensor,
        edge_index: Adj,
        u: torch.Tensor,
        edge_weight: OptTensor = None,
        edge_attr: OptTensor = None,
        batch: OptTensor = None,
        batch_size: Optional[int] = None,
        prev_h: OptTensor = None,
    ):
        z = self.backbone(
            x, edge_index, edge_weight, edge_attr, batch, batch_size, prev_h
<<<<<<< HEAD
        )
        fused_emb, h = self.neck(
            x, u, z, edge_index, edge_weight, batch, batch_size, prev_h
=======
>>>>>>> ea917bb9
        )
        fused_emb, h = self.neck(
            z, u, x, edge_index, edge_weight, batch, batch_size, prev_h
        )
        return self.head(fused_emb), h

<<<<<<< HEAD
        return self.head(fused_emb), h


def create_model(cfg: Config, train_ds: WorldCup2022Dataset) -> nn.Module:
    backbone = BackboneRegistry.create(
        cfg.model.backbone.name, train_ds.num_node_features, cfg.model.backbone
    )
    neck = Neck(cfg.model.backbone.dout, train_ds.num_global_features, cfg.model.neck)
    head = GraphClassificationHead(cfg.model.backbone.dout * 2, cfg.model.head)

    match cfg.model.name:
        case "gnn":
            return GNN(backbone, neck, head)
        case "tgnn":
            return TGNN(
                backbone,
                TNeck(
                    train_ds.num_node_features,
                    cfg.model.backbone.dout,
                    cfg.model.neck,
                    neck,
                ),
                head,
            )
=======

def build_model(cfg: Config, train_ds: WorldCup2022Dataset) -> nn.Module:
    backbone = BackboneRegistry.create(
        cfg.model.backbone.type, train_ds.num_node_features, cfg.model.backbone
    )
    head = GraphClassificationHead(cfg.model.backbone.dout * 2, cfg.model.head)

    if cfg.model.use_temporal:
        return TemporalGNN(
            backbone,
            TemporalGraphAndGlobalFusion(
                train_ds.num_node_features,
                cfg.model.backbone.dout,
                train_ds.num_global_features,
                cfg.model.neck,
            ),
            head,
        )
    else:
        return GNN(
            backbone,
            GraphAndGlobalFusion(
                cfg.model.backbone.dout, train_ds.num_global_features, cfg.model.neck
            ),
            head,
        )
>>>>>>> ea917bb9
<|MERGE_RESOLUTION|>--- conflicted
+++ resolved
@@ -7,11 +7,7 @@
 from soccerai.data.dataset import WorldCup2022Dataset
 from soccerai.models.backbone import BackboneRegistry
 from soccerai.models.head import GraphClassificationHead
-<<<<<<< HEAD
-from soccerai.models.neck import Neck, TNeck
-=======
 from soccerai.models.neck import GraphAndGlobalFusion, TemporalGraphAndGlobalFusion
->>>>>>> ea917bb9
 from soccerai.training.trainer_config import Config
 
 
@@ -33,19 +29,11 @@
         batch_size: Optional[int] = None,
     ):
         z = self.backbone(x, edge_index, edge_weight, edge_attr, batch, batch_size)
-<<<<<<< HEAD
-        fused_emb = self.neck(u, z, batch, batch_size)
-        return self.head(fused_emb)
-
-
-class TGNN(nn.Module):
-=======
         fused_emb = self.neck(z, u, batch, batch_size)
         return self.head(fused_emb)
 
 
 class TemporalGNN(nn.Module):
->>>>>>> ea917bb9
     def __init__(self, backbone: nn.Module, neck: nn.Module, head: nn.Module):
         super().__init__()
         self.backbone = backbone
@@ -65,44 +53,12 @@
     ):
         z = self.backbone(
             x, edge_index, edge_weight, edge_attr, batch, batch_size, prev_h
-<<<<<<< HEAD
-        )
-        fused_emb, h = self.neck(
-            x, u, z, edge_index, edge_weight, batch, batch_size, prev_h
-=======
->>>>>>> ea917bb9
         )
         fused_emb, h = self.neck(
             z, u, x, edge_index, edge_weight, batch, batch_size, prev_h
         )
         return self.head(fused_emb), h
 
-<<<<<<< HEAD
-        return self.head(fused_emb), h
-
-
-def create_model(cfg: Config, train_ds: WorldCup2022Dataset) -> nn.Module:
-    backbone = BackboneRegistry.create(
-        cfg.model.backbone.name, train_ds.num_node_features, cfg.model.backbone
-    )
-    neck = Neck(cfg.model.backbone.dout, train_ds.num_global_features, cfg.model.neck)
-    head = GraphClassificationHead(cfg.model.backbone.dout * 2, cfg.model.head)
-
-    match cfg.model.name:
-        case "gnn":
-            return GNN(backbone, neck, head)
-        case "tgnn":
-            return TGNN(
-                backbone,
-                TNeck(
-                    train_ds.num_node_features,
-                    cfg.model.backbone.dout,
-                    cfg.model.neck,
-                    neck,
-                ),
-                head,
-            )
-=======
 
 def build_model(cfg: Config, train_ds: WorldCup2022Dataset) -> nn.Module:
     backbone = BackboneRegistry.create(
@@ -128,5 +84,4 @@
                 cfg.model.backbone.dout, train_ds.num_global_features, cfg.model.neck
             ),
             head,
-        )
->>>>>>> ea917bb9
+        )