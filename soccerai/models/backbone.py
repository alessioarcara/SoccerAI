--- conflicted
+++ resolved
@@ -238,10 +238,6 @@
                 )
             )
 
-<<<<<<< HEAD
-            if residual is not None and i > 0 and i % self.skip_stride:
-                h = h + residual
-
         return h
 
 
@@ -294,7 +290,4 @@
 
             outs.append(h)
 
-        return outs
-=======
-        return h
->>>>>>> 87c757e2
+        return outs