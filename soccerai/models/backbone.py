from typing import Callable, Dict, Optional, Type

import torch
import torch.nn as nn
import torch.nn.functional as F
import torch_geometric.nn as pyg_nn
from torch_geometric.typing import Adj, OptTensor
from torch_geometric.utils import dropout_edge

from soccerai.models.typings import NormalizationType
from soccerai.models.utils import build_layers, sum_residual
from soccerai.training.trainer_config import (
    GATv2Config,
    GCN2Config,
    GCNConfig,
    GINEConfig,
    GraphGPSConfig,
    GraphSAGEConfig,
)


class BackboneRegistry:
    _registry: Dict[str, Type[nn.Module]] = {}

    @classmethod
    def register(cls, name: str) -> Callable[[Type[nn.Module]], Type[nn.Module]]:
        def decorator(backbone: Type[nn.Module]) -> Type[nn.Module]:
            cls._registry[name] = backbone
            return backbone

        return decorator

    @classmethod
    def create(cls, name: str, *args, **kwargs) -> nn.Module:
        if name not in cls._registry:
            raise ValueError(f"Backbone '{name}' not registered")
        return cls._registry[name](*args, **kwargs)


class Identity(nn.Identity):
    def forward(self, input: torch.Tensor, *args, **kwargs) -> torch.Tensor:
        return input


class BatchNorm(pyg_nn.BatchNorm):
    def forward(self, input: torch.Tensor, *args, **kwargs) -> torch.Tensor:
        return super().forward(input)


NORMALIZATIONS: Dict[NormalizationType, Type[nn.Module]] = {
    "none": Identity,
    "batch": BatchNorm,
    "layer": pyg_nn.LayerNorm,
    "instance": pyg_nn.InstanceNorm,
    "graph": pyg_nn.GraphNorm,
}


<<<<<<< HEAD
def sum_residual(
    h: torch.Tensor,
    residual: Optional[torch.Tensor],
    mode: ResidualSumMode,
    layer_idx: int,
    n_layers: int,
) -> torch.Tensor:
    """
    Apply residual tensor according to sum strategy.

    - 'every': add residual at all layers except the first (layer_idx > 0)
    - 'last': add residual only before the final layer (layer_idx == n_layers - 1)
    """
    if residual is None or mode == "none":
        return h

    if mode == "every" and layer_idx > 0:
        return h + residual

    if mode == "last" and layer_idx == n_layers - 1:
        return h + residual

    return h


class GNNPlus(nn.Module):
    def __init__(
        self,
        conv_layer: nn.Module,
        dout: int,
        p_drop: float,
        norm: Optional[Type[nn.Module]],
    ):
        super().__init__()

        if norm is not None:
            self.norm1 = norm(dout)
            self.norm2 = norm(dout)
        else:
            self.norm1 = self.norm2 = Identity()

        self.drop = nn.Dropout(p_drop)

        self.conv_layer = conv_layer

        self.ff_block = nn.Sequential(
            nn.Linear(dout, dout * 2),
            nn.ReLU(),
            self.drop,
            nn.Linear(dout * 2, dout),
            self.drop,
        )

    def forward(
        self,
        x,
        edge_index,
        edge_weight: OptTensor = None,
        edge_attr: OptTensor = None,
        batch: OptTensor = None,
        batch_size: Optional[int] = None,
    ):
        x_in = x

        x = F.relu(
            self.drop(
                self.norm1(
                    self.conv_layer(x, edge_index, edge_weight), batch, batch_size
                )
            )
        )

        x = self.norm2(x + self.ff_block(x_in + x))

        return x


=======
>>>>>>> b2936700
@BackboneRegistry.register("gcn")
class GCNBackbone(nn.Module):
    def __init__(self, din: int, cfg: GCNConfig):
        super().__init__()
        self.residual_sum_mode = cfg.residual_sum_mode
        self.drop = nn.Dropout(cfg.drop)

        def conv_fn(d, _):
            return pyg_nn.GCNConv(d, cfg.dout)

        def norm_fn(_):
            return NORMALIZATIONS[cfg.norm](cfg.dout)

        self.convs, self.norms = build_layers(
            n_layers=cfg.n_layers,
            din=din,
            dout=cfg.dout,
            conv_factory=conv_fn,
            norm_factory=norm_fn,
        )

    def forward(
        self,
        x: torch.Tensor,
        edge_index: Adj,
        edge_weight: OptTensor = None,
        edge_attr: OptTensor = None,
        batch: OptTensor = None,
        batch_size: Optional[int] = None,
        residual: OptTensor = None,
    ):
        h = x

        for layer_idx, (conv, norm) in enumerate(zip(self.convs, self.norms)):
            h = sum_residual(
                h,
                residual,
                self.residual_sum_mode,
                layer_idx=layer_idx,
                n_layers=len(self.convs),
            )
            h = self.drop(
                F.relu(
                    norm(
                        conv(h, edge_index, edge_weight),
                        batch=batch,
                        batch_size=batch_size,
                    ),
                    inplace=True,
                )
            )

        return h


@BackboneRegistry.register("gcn2")
class GCNIIBackbone(nn.Module):
    def __init__(self, din: int, cfg: GCN2Config):
        super().__init__()
        self.residual_sum_mode = cfg.residual_sum_mode
        self.drop = nn.Dropout(cfg.drop)
        self.node_proj = pyg_nn.Linear(din, cfg.dout)

        def conv_fn(d, i):
            return pyg_nn.GCN2Conv(
                cfg.dout, alpha=0.5, theta=1.0, layer=i + 1, shared_weights=False
            )

        def norm_fn(_):
            return NORMALIZATIONS[cfg.norm](cfg.dout)

        self.convs, self.norms = build_layers(
            n_layers=cfg.n_layers,
            din=cfg.dout,
            dout=cfg.dout,
            conv_factory=conv_fn,
            norm_factory=norm_fn,
        )

    def forward(
        self,
        x: torch.Tensor,
        edge_index: Adj,
        edge_weight: OptTensor = None,
        edge_attr: OptTensor = None,
        batch: OptTensor = None,
        batch_size: Optional[int] = None,
        residual: OptTensor = None,
    ):
        h = h0 = self.node_proj(x)

        for layer_idx, (conv, norm) in enumerate(zip(self.convs, self.norms)):
            h = sum_residual(
                h,
                residual,
                self.residual_sum_mode,
                layer_idx=layer_idx,
                n_layers=len(self.convs),
            )
            h = self.drop(
                F.relu(
                    norm(
                        conv(h, h0, edge_index, edge_weight),
                        batch=batch,
                        batch_size=batch_size,
                    ),
                    inplace=True,
                )
            )

        return h


@BackboneRegistry.register("graphsage")
class GraphSAGEBackbone(nn.Module):
    def __init__(
        self,
        din: int,
        cfg: GraphSAGEConfig,
    ):
        super().__init__()
        self.residual_sum_mode = cfg.residual_sum_mode
        self.drop = nn.Dropout(cfg.drop)

        def conv_fn(d, _):
            return pyg_nn.SAGEConv(
                in_channels=d,
                out_channels=cfg.dout,
                aggr=cfg.aggr_type,
                project=(cfg.aggr_type == "max"),
                normalize=cfg.l2_norm,
            )

        def norm_fn(_):
            return NORMALIZATIONS[cfg.norm](cfg.dout)

        self.convs, self.norms = build_layers(
            n_layers=cfg.n_layers,
            din=din,
            dout=cfg.dout,
            conv_factory=conv_fn,
            norm_factory=norm_fn,
        )

    def forward(
        self,
        x: torch.Tensor,
        edge_index: torch.Tensor,
        edge_weight: OptTensor = None,
        edge_attr: OptTensor = None,
        batch: OptTensor = None,
        batch_size: Optional[int] = None,
        residual: OptTensor = None,
    ):
        h = x

        for layer_idx, (conv, norm) in enumerate(zip(self.convs, self.norms)):
            h = sum_residual(
                h,
                residual,
                self.residual_sum_mode,
                layer_idx=layer_idx,
                n_layers=len(self.convs),
            )
            h = self.drop(
                F.relu(
                    norm(conv(h, edge_index), batch=batch, batch_size=batch_size),
                )
            )

        return h


@BackboneRegistry.register("gatv2")
class GATv2Backbone(nn.Module):
    def __init__(self, din: int, cfg: GATv2Config):
        super().__init__()
        self.residual_sum_mode = cfg.residual_sum_mode
        self.use_edge_attr = cfg.use_edge_attr
        self.edge_dropout = cfg.edge_dropout
        self.drop = nn.Dropout(cfg.drop)

        def conv_fn(d, i):
            return pyg_nn.GATv2Conv(
                in_channels=d,
                out_channels=(
                    cfg.dout if i == cfg.n_layers - 1 else cfg.dout // cfg.num_heads
                ),
                heads=cfg.num_heads,
                concat=(i < cfg.n_layers - 1),
                dropout=cfg.drop,
                edge_dim=(1 if cfg.use_edge_attr else None),
            )

        def norm_fn(i):
            return (
                NORMALIZATIONS[cfg.norm](cfg.dout)
                if i < cfg.n_layers - 1
                else Identity()
            )

        self.convs, self.norms = build_layers(
            n_layers=cfg.n_layers,
            din=din,
            dout=cfg.dout,
            conv_factory=conv_fn,
            norm_factory=norm_fn,
        )

    def forward(
        self,
        x: torch.Tensor,
        edge_index: Adj,
        edge_weight: OptTensor = None,
        edge_attr: OptTensor = None,
        batch: OptTensor = None,
        batch_size: Optional[int] = None,
        residual: OptTensor = None,
    ) -> torch.Tensor:
        h = x
        n_layers = len(self.convs)

        for layer_idx, conv in enumerate(self.convs):
            edge_index, edge_mask = dropout_edge(
                edge_index,
                p=self.edge_dropout,
                training=self.training,
            )

            h = sum_residual(
                h,
                residual,
                self.residual_sum_mode,
                layer_idx=layer_idx,
                n_layers=n_layers,
            )

            edge_attr = (
                edge_attr[edge_mask]
                if (self.use_edge_attr and edge_attr is not None)
                else None
            )

            h = conv(h, edge_index, edge_attr=edge_attr)
            # Skip dropout, norm, and activation on last layer:
            # Final GAT layer averages heads (concat=False); further normalization would compress attention differences.
            if layer_idx < n_layers - 1:
                h = self.drop(
                    F.elu(
                        self.norms[layer_idx](h, batch=batch, batch_size=batch_size),
                        inplace=True,
                    )
                )

        return h


def build_mlp(din: int, dmid: int) -> nn.Sequential:
    return nn.Sequential(nn.Linear(din, dmid), nn.ReLU(), nn.Linear(dmid, dmid))


@BackboneRegistry.register("gine")
class GINEBackbone(nn.Module):
    def __init__(self, din: int, cfg: GINEConfig):
        super().__init__()
        self.drop = nn.Dropout(cfg.drop)

        def conv_fn(d, _):
            return pyg_nn.GINEConv(
                nn=build_mlp(d, cfg.dout),
                edge_dim=1,
                train_eps=cfg.train_eps,
            )

        def norm_fn(_):
            return NORMALIZATIONS[cfg.norm](cfg.dout)

        self.convs, self.norms = build_layers(
            n_layers=cfg.n_layers,
            din=din,
            dout=cfg.dout,
            conv_factory=conv_fn,
            norm_factory=norm_fn,
        )

    def forward(
        self,
        x: torch.Tensor,
        edge_index: Adj,
        edge_weight: OptTensor = None,
        edge_attr: OptTensor = None,
        batch: OptTensor = None,
        batch_size: Optional[int] = None,
        residual: OptTensor = None,
    ):
        outs = []
        h = x

        if edge_attr is not None:
            if edge_attr.dim() == 1:
                edge_attr = edge_attr.unsqueeze(-1)

        for conv, norm in zip(self.convs, self.norms):
            h = self.drop(
                F.relu(
                    norm(
                        conv(h, edge_index, edge_attr=edge_attr),
                        batch=batch,
                        batch_size=batch_size,
                    ),
                    inplace=True,
                )
            )
            outs.append(h)

        return outs


@BackboneRegistry.register("graphgps")
class GraphGPSBackbone(nn.Module):
    def __init__(self, din: int, cfg: GraphGPSConfig):
        super().__init__()
        self.residual_sum_mode = cfg.residual_sum_mode

        self.node_proj = nn.Linear(din, cfg.dout)
        self.edge_proj = nn.Linear(1, cfg.dout)

        def conv_fn(d, _):
            return pyg_nn.GPSConv(
                cfg.dout,
                pyg_nn.GINEConv(build_mlp(cfg.dout, cfg.dout)),
                heads=cfg.heads,
                dropout=cfg.drop,
                attn_kwargs={"dropout": cfg.attn_drop},
            )

        def norm_fn(_):
            return Identity()

        self.convs, _ = build_layers(
            n_layers=cfg.n_layers,
            din=cfg.dout,
            dout=cfg.dout,
            conv_factory=conv_fn,
            norm_factory=norm_fn,
        )

    def forward(
        self,
        x: torch.Tensor,
        edge_index: Adj,
        edge_weight: OptTensor = None,
        edge_attr: OptTensor = None,
        batch: OptTensor = None,
        batch_size: Optional[int] = None,
        residual: OptTensor = None,
    ):
        h = self.node_proj(x)

        if edge_attr is not None:
            if edge_attr.dim() == 1:
                edge_attr = edge_attr.unsqueeze(-1)
            edge_attr = self.edge_proj(edge_attr)

        for layer_idx, conv in enumerate(self.convs):
            h = sum_residual(
                h,
                residual,
                self.residual_sum_mode,
                layer_idx=layer_idx,
                n_layers=len(self.convs),
            )
            h = conv(
                h,
                edge_index=edge_index,
                edge_attr=edge_attr,
                batch=batch,
            )

        return h<|MERGE_RESOLUTION|>--- conflicted
+++ resolved
@@ -56,30 +56,10 @@
 }
 
 
-<<<<<<< HEAD
-def sum_residual(
-    h: torch.Tensor,
-    residual: Optional[torch.Tensor],
-    mode: ResidualSumMode,
-    layer_idx: int,
-    n_layers: int,
-) -> torch.Tensor:
-    """
-    Apply residual tensor according to sum strategy.
-
-    - 'every': add residual at all layers except the first (layer_idx > 0)
-    - 'last': add residual only before the final layer (layer_idx == n_layers - 1)
-    """
-    if residual is None or mode == "none":
-        return h
-
-    if mode == "every" and layer_idx > 0:
-        return h + residual
-
-    if mode == "last" and layer_idx == n_layers - 1:
-        return h + residual
-
-    return h
+def build_mlp(din: int, dmid: int, dout: Optional[int] = None) -> nn.Sequential:
+    if dout is None:
+        dout = dmid
+    return nn.Sequential(nn.Linear(din, dmid), nn.ReLU(), nn.Linear(dmid, dout))
 
 
 class GNNPlus(nn.Module):
@@ -102,13 +82,7 @@
 
         self.conv_layer = conv_layer
 
-        self.ff_block = nn.Sequential(
-            nn.Linear(dout, dout * 2),
-            nn.ReLU(),
-            self.drop,
-            nn.Linear(dout * 2, dout),
-            self.drop,
-        )
+        self.mlp = build_mlp(dout, dout * 2, dout)
 
     def forward(
         self,
@@ -124,18 +98,20 @@
         x = F.relu(
             self.drop(
                 self.norm1(
-                    self.conv_layer(x, edge_index, edge_weight), batch, batch_size
-                )
-            )
-        )
-
-        x = self.norm2(x + self.ff_block(x_in + x))
+                    self.conv_layer(
+                        x,
+                    ),
+                    batch,
+                    batch_size,
+                )
+            )
+        )
+
+        x = self.drop(self.norm2(x + self.mlp(x_in + x)))
 
         return x
 
 
-=======
->>>>>>> b2936700
 @BackboneRegistry.register("gcn")
 class GCNBackbone(nn.Module):
     def __init__(self, din: int, cfg: GCNConfig):
@@ -393,10 +369,6 @@
         return h
 
 
-def build_mlp(din: int, dmid: int) -> nn.Sequential:
-    return nn.Sequential(nn.Linear(din, dmid), nn.ReLU(), nn.Linear(dmid, dmid))
-
-
 @BackboneRegistry.register("gine")
 class GINEBackbone(nn.Module):
     def __init__(self, din: int, cfg: GINEConfig):
