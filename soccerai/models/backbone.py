from typing import Callable, Dict, Optional, Type

import torch
import torch.nn as nn
import torch.nn.functional as F
import torch_geometric.nn as pyg_nn
from torch_geometric.typing import Adj, OptTensor

from soccerai.models.typings import NormalizationType
from soccerai.training.trainer_config import BackboneConfig


class BackboneRegistry:
    _registry: Dict[str, Type[nn.Module]] = {}

    @classmethod
    def register(cls, name: str) -> Callable[[Type[nn.Module]], Type[nn.Module]]:
        def decorator(backbone: Type[nn.Module]) -> Type[nn.Module]:
            cls._registry[name] = backbone
            return backbone

        return decorator

    @classmethod
    def create(cls, name: str, *args, **kwargs) -> nn.Module:
        if name not in cls._registry:
            raise ValueError(f"Backbone '{name}' not registered")
        return cls._registry[name](*args, **kwargs)


class Identity(nn.Identity):
    def forward(self, input: torch.Tensor, *args, **kwargs) -> torch.Tensor:
        return input


class BatchNorm(nn.BatchNorm1d):
    def forward(self, input: torch.Tensor, *args, **kwargs) -> torch.Tensor:
        return super().forward(input)


NORMALIZATIONS: Dict[NormalizationType, Type[nn.Module]] = {
    "none": Identity,
<<<<<<< HEAD
    "batch": nn.BatchNorm1d,
=======
    "batch": BatchNorm,
>>>>>>> c5fba61a
    "layer": pyg_nn.LayerNorm,
    "instance": pyg_nn.InstanceNorm,
    "graph": pyg_nn.GraphNorm,
}


@BackboneRegistry.register("gcn")
class GCNBackbone(nn.Module):
    def __init__(self, din: int, cfg: BackboneConfig):
        super().__init__()
        self.drop = nn.Dropout(cfg.drop)
        self.conv1 = pyg_nn.GCNConv(din, cfg.dhid)
        self.norm1 = NORMALIZATIONS[cfg.norm](cfg.dhid)
        self.conv2 = pyg_nn.GCNConv(cfg.dhid, cfg.dout)
        self.norm2 = NORMALIZATIONS[cfg.norm](cfg.dout)

    def forward(
        self,
        x: torch.Tensor,
        edge_index: Adj,
        edge_weight: OptTensor = None,
        edge_attr: OptTensor = None,
        batch: OptTensor = None,
        batch_size: Optional[int] = None,
        residual: OptTensor = None,
    ):
        h = self.drop(
            F.relu(
                self.norm1(
                    self.conv1(x, edge_index, edge_weight),
                    batch=batch,
                    batch_size=batch_size,
                ),
                inplace=True,
            )
        )

        if residual is not None:
            h = h + residual

        h = F.relu(
            self.norm2(
                self.conv2(h, edge_index, edge_weight),
                batch=batch,
                batch_size=batch_size,
            ),
            inplace=True,
        )
        return [h]


@BackboneRegistry.register("gcn2")
class GCNIIBackbone(nn.Module):
    def __init__(self, din: int, cfg: BackboneConfig):
        super().__init__()

        self.drop = nn.Dropout(cfg.drop)
        self.lin1 = pyg_nn.Linear(din, cfg.dhid) if din != cfg.dhid else nn.Identity()

        self.convs = nn.ModuleList(
            [
                pyg_nn.GCN2Conv(
                    cfg.dhid, alpha=0.5, theta=1.0, layer=i + 1, shared_weights=False
                )
                for i in range(cfg.n_layers)
            ]
        )
        self.norms = nn.ModuleList(
            [NORMALIZATIONS[cfg.norm](cfg.dhid) for _ in range(cfg.n_layers)]
        )

        self.lin2 = (
            pyg_nn.Linear(cfg.dhid, cfg.dout) if cfg.dhid != cfg.dout else nn.Identity()
        )

        self.skip_stride = cfg.skip_stride

    def forward(
        self,
        x: torch.Tensor,
        edge_index: Adj,
        edge_weight: OptTensor = None,
        edge_attr: OptTensor = None,
        batch: OptTensor = None,
        batch_size: Optional[int] = None,
        residual: OptTensor = None,
    ):
        h = h0 = self.lin1(x)
<<<<<<< HEAD

        if residual is None:
            residual = torch.zeros_like(h0, device=h0.device)
=======
>>>>>>> c5fba61a

        for i, (conv, norm) in enumerate(zip(self.convs, self.norms)):
            h = self.drop(
                F.relu(
                    norm(
                        conv(h, h0, edge_index, edge_weight),
                        batch=batch,
                        batch_size=batch_size,
                    ),
                    inplace=True,
                )
            )
<<<<<<< HEAD
            if i > 0 and i % self.skip_stride == 0:
                h += residual

        return [self.lin2(h)]


def build_mlp(din: int, dmid: int) -> nn.Sequential:
    return nn.Sequential(
        nn.Linear(din, dmid), nn.BatchNorm1d(dmid), nn.ReLU(), nn.Linear(dmid, dmid)
    )


@BackboneRegistry.register("gine")
class GINEBackbone(nn.Module):
    def __init__(self, din: int, cfg: BackboneConfig):
        super().__init__()

        self.convs = nn.ModuleList(
            [
                pyg_nn.GINEConv(nn=build_mlp(din if i == 0 else cfg.dhid, cfg.dout))
                for i in range(cfg.n_layers)
            ]
        )
        self.norms = nn.ModuleList(
            [NORMALIZATIONS[cfg.norm](cfg.dout) for _ in range(cfg.n_layers)]
        )
=======

            if residual is not None and i > 0 and i % self.skip_stride == 0:
                h = h + residual

        return self.lin2(h)


@BackboneRegistry.register("graphsage")
class GraphSAGEBackbone(nn.Module):
    def __init__(
        self,
        din: int,
        cfg: BackboneConfig,
    ):
        super().__init__()
        self.drop = nn.Dropout(cfg.drop)

        project = cfg.aggr_type == "max"

        dims = [din] + [cfg.dhid] * (cfg.n_layers - 1) + [cfg.dout]

        self.convs = nn.ModuleList()
        self.norms = nn.ModuleList()
        for i in range(len(dims) - 1):
            in_dim = dims[i]
            out_dim = dims[i + 1]

            self.convs.append(
                pyg_nn.SAGEConv(
                    in_channels=in_dim,
                    out_channels=out_dim,
                    aggr=cfg.aggr_type,
                    project=project,
                    normalize=cfg.l2_norm,
                )
            )
            self.norms.append(NORMALIZATIONS[cfg.norm](out_dim))

        self.skip_stride = cfg.skip_stride
>>>>>>> c5fba61a

    def forward(
        self,
        x: torch.Tensor,
<<<<<<< HEAD
        edge_index: Adj,
=======
        edge_index: torch.Tensor,
>>>>>>> c5fba61a
        edge_weight: OptTensor = None,
        edge_attr: OptTensor = None,
        batch: OptTensor = None,
        batch_size: Optional[int] = None,
        residual: OptTensor = None,
    ):
<<<<<<< HEAD
        outputs = []
        h = x

        if residual is None:
            residual = torch.zeros_like(h, device=h.device)

        for i, (conv, norm) in enumerate(zip(self.convs, self.norms)):
            h = F.relu(
                norm(
                    conv(h, edge_index, edge_attr=edge_attr),
                    batch=batch,
                    batch_size=batch_size,
                ),
                inplace=True,
            )

            # if residual is not None:
            #     h = h + residual
            #     residual = h

            outputs.append(h)

        return outputs
=======
        h = x
        for i, (conv, norm) in enumerate(zip(self.convs, self.norms)):
            h = self.drop(
                F.relu(
                    norm(conv(h, edge_index), batch=batch, batch_size=batch_size),
                )
            )

            if residual is not None and i > 0 and i % self.skip_stride:
                h = h + residual

        return h
>>>>>>> c5fba61a
<|MERGE_RESOLUTION|>--- conflicted
+++ resolved
@@ -33,18 +33,14 @@
         return input
 
 
-class BatchNorm(nn.BatchNorm1d):
+class BatchNorm(pyg_nn.BatchNorm):
     def forward(self, input: torch.Tensor, *args, **kwargs) -> torch.Tensor:
         return super().forward(input)
 
 
 NORMALIZATIONS: Dict[NormalizationType, Type[nn.Module]] = {
     "none": Identity,
-<<<<<<< HEAD
-    "batch": nn.BatchNorm1d,
-=======
     "batch": BatchNorm,
->>>>>>> c5fba61a
     "layer": pyg_nn.LayerNorm,
     "instance": pyg_nn.InstanceNorm,
     "graph": pyg_nn.GraphNorm,
@@ -93,7 +89,7 @@
             ),
             inplace=True,
         )
-        return [h]
+        return h
 
 
 @BackboneRegistry.register("gcn2")
@@ -133,12 +129,6 @@
         residual: OptTensor = None,
     ):
         h = h0 = self.lin1(x)
-<<<<<<< HEAD
-
-        if residual is None:
-            residual = torch.zeros_like(h0, device=h0.device)
-=======
->>>>>>> c5fba61a
 
         for i, (conv, norm) in enumerate(zip(self.convs, self.norms)):
             h = self.drop(
@@ -151,34 +141,6 @@
                     inplace=True,
                 )
             )
-<<<<<<< HEAD
-            if i > 0 and i % self.skip_stride == 0:
-                h += residual
-
-        return [self.lin2(h)]
-
-
-def build_mlp(din: int, dmid: int) -> nn.Sequential:
-    return nn.Sequential(
-        nn.Linear(din, dmid), nn.BatchNorm1d(dmid), nn.ReLU(), nn.Linear(dmid, dmid)
-    )
-
-
-@BackboneRegistry.register("gine")
-class GINEBackbone(nn.Module):
-    def __init__(self, din: int, cfg: BackboneConfig):
-        super().__init__()
-
-        self.convs = nn.ModuleList(
-            [
-                pyg_nn.GINEConv(nn=build_mlp(din if i == 0 else cfg.dhid, cfg.dout))
-                for i in range(cfg.n_layers)
-            ]
-        )
-        self.norms = nn.ModuleList(
-            [NORMALIZATIONS[cfg.norm](cfg.dout) for _ in range(cfg.n_layers)]
-        )
-=======
 
             if residual is not None and i > 0 and i % self.skip_stride == 0:
                 h = h + residual
@@ -218,28 +180,64 @@
             self.norms.append(NORMALIZATIONS[cfg.norm](out_dim))
 
         self.skip_stride = cfg.skip_stride
->>>>>>> c5fba61a
-
-    def forward(
-        self,
-        x: torch.Tensor,
-<<<<<<< HEAD
+
+    def forward(
+        self,
+        x: torch.Tensor,
+        edge_index: torch.Tensor,
+        edge_weight: OptTensor = None,
+        edge_attr: OptTensor = None,
+        batch: OptTensor = None,
+        batch_size: Optional[int] = None,
+        residual: OptTensor = None,
+    ):
+        h = x
+        for i, (conv, norm) in enumerate(zip(self.convs, self.norms)):
+            h = self.drop(
+                F.relu(
+                    norm(conv(h, edge_index), batch=batch, batch_size=batch_size),
+                )
+            )
+
+            if residual is not None and i > 0 and i % self.skip_stride:
+                h = h + residual
+
+        return h
+
+
+def build_mlp(din: int, dmid: int) -> nn.Sequential:
+    return nn.Sequential(
+        nn.Linear(din, dmid), nn.BatchNorm1d(dmid), nn.ReLU(), nn.Linear(dmid, dmid)
+    )
+
+
+@BackboneRegistry.register("gine")
+class GINEBackbone(nn.Module):
+    def __init__(self, din: int, cfg: BackboneConfig):
+        super().__init__()
+
+        self.convs = nn.ModuleList(
+            [
+                pyg_nn.GINEConv(nn=build_mlp(din if i == 0 else cfg.dhid, cfg.dout))
+                for i in range(cfg.n_layers)
+            ]
+        )
+        self.norms = nn.ModuleList(
+            [NORMALIZATIONS[cfg.norm](cfg.dout) for _ in range(cfg.n_layers)]
+        )
+
+    def forward(
+        self,
+        x: torch.Tensor,
         edge_index: Adj,
-=======
-        edge_index: torch.Tensor,
->>>>>>> c5fba61a
-        edge_weight: OptTensor = None,
-        edge_attr: OptTensor = None,
-        batch: OptTensor = None,
-        batch_size: Optional[int] = None,
-        residual: OptTensor = None,
-    ):
-<<<<<<< HEAD
-        outputs = []
+        edge_weight: OptTensor = None,
+        edge_attr: OptTensor = None,
+        batch: OptTensor = None,
+        batch_size: Optional[int] = None,
+        residual: OptTensor = None,
+    ):
+        outs = []
         h = x
-
-        if residual is None:
-            residual = torch.zeros_like(h, device=h.device)
 
         for i, (conv, norm) in enumerate(zip(self.convs, self.norms)):
             h = F.relu(
@@ -251,24 +249,9 @@
                 inplace=True,
             )
 
-            # if residual is not None:
-            #     h = h + residual
-            #     residual = h
-
-            outputs.append(h)
-
-        return outputs
-=======
-        h = x
-        for i, (conv, norm) in enumerate(zip(self.convs, self.norms)):
-            h = self.drop(
-                F.relu(
-                    norm(conv(h, edge_index), batch=batch, batch_size=batch_size),
-                )
-            )
-
-            if residual is not None and i > 0 and i % self.skip_stride:
+            if residual is not None:
                 h = h + residual
 
-        return h
->>>>>>> c5fba61a
+            outs.append(h)
+
+        return outs