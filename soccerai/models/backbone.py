from typing import Callable, Dict, Optional, Type

import torch
import torch.nn as nn
import torch.nn.functional as F
import torch_geometric.nn as pyg_nn
from torch_geometric.typing import Adj, OptTensor

from soccerai.models.typings import NormalizationType
from soccerai.training.trainer_config import BackboneConfig


class BackboneRegistry:
    _registry: Dict[str, Type[nn.Module]] = {}

    @classmethod
    def register(cls, name: str) -> Callable[[Type[nn.Module]], Type[nn.Module]]:
        def decorator(backbone: Type[nn.Module]) -> Type[nn.Module]:
            cls._registry[name] = backbone
            return backbone

        return decorator

    @classmethod
    def create(cls, name: str, *args, **kwargs) -> nn.Module:
        if name not in cls._registry:
            raise ValueError(f"Backbone '{name}' not registered")
        return cls._registry[name](*args, **kwargs)


class Identity(nn.Identity):
    def forward(self, input: torch.Tensor, *args, **kwargs) -> torch.Tensor:
        return input


class BatchNorm(nn.BatchNorm1d):
    def forward(self, input: torch.Tensor, *args, **kwargs) -> torch.Tensor:
        return super().forward(input)


NORMALIZATIONS: Dict[NormalizationType, Type[nn.Module]] = {
    "none": Identity,
    "batch": BatchNorm,
    "layer": pyg_nn.LayerNorm,
    "instance": pyg_nn.InstanceNorm,
    "graph": pyg_nn.GraphNorm,
}


@BackboneRegistry.register("gcn")
class GCNBackbone(nn.Module):
    def __init__(self, din: int, cfg: BackboneConfig):
        super().__init__()
        self.drop = nn.Dropout(cfg.drop)
        self.conv1 = pyg_nn.GCNConv(din, cfg.dhid)
        self.norm1 = NORMALIZATIONS[cfg.norm](cfg.dhid)
        self.conv2 = pyg_nn.GCNConv(cfg.dhid, cfg.dout)
        self.norm2 = NORMALIZATIONS[cfg.norm](cfg.dout)

    def forward(
        self,
        x: torch.Tensor,
        edge_index: Adj,
        edge_weight: OptTensor = None,
        edge_attr: OptTensor = None,
        batch: OptTensor = None,
        batch_size: Optional[int] = None,
        residual: OptTensor = None,
    ):
<<<<<<< HEAD
        x = self.drop(
=======
        h = self.drop(
>>>>>>> c5fba61a
            F.relu(
                self.norm1(
                    self.conv1(x, edge_index, edge_weight),
                    batch=batch,
                    batch_size=batch_size,
<<<<<<< HEAD
                )
=======
                ),
                inplace=True,
>>>>>>> c5fba61a
            )
        )

        if residual is not None:
            h = h + residual

<<<<<<< HEAD
        return self.drop(
            F.relu(
                self.norm2(
                    self.conv2(x + residual, edge_index, edge_weight),
                    batch=batch,
                    batch_size=batch_size,
                )
            )
=======
        h = F.relu(
            self.norm2(
                self.conv2(h, edge_index, edge_weight),
                batch=batch,
                batch_size=batch_size,
            ),
            inplace=True,
>>>>>>> c5fba61a
        )
        return h


@BackboneRegistry.register("gcn2")
class GCNIIBackbone(nn.Module):
    def __init__(self, din: int, cfg: BackboneConfig):
        super().__init__()

        self.drop = nn.Dropout(cfg.drop)
        self.lin1 = pyg_nn.Linear(din, cfg.dhid) if din != cfg.dhid else nn.Identity()

        self.convs = nn.ModuleList(
            [
                pyg_nn.GCN2Conv(
                    cfg.dhid, alpha=0.5, theta=1.0, layer=i + 1, shared_weights=False
                )
                for i in range(cfg.n_layers)
            ]
        )
        self.norms = nn.ModuleList(
            [NORMALIZATIONS[cfg.norm](cfg.dhid) for _ in range(cfg.n_layers)]
        )

        self.lin2 = (
            pyg_nn.Linear(cfg.dhid, cfg.dout) if cfg.dhid != cfg.dout else nn.Identity()
        )

        self.skip_stride = cfg.skip_stride

    def forward(
        self,
        x: torch.Tensor,
        edge_index: Adj,
        edge_weight: OptTensor = None,
        edge_attr: OptTensor = None,
        batch: OptTensor = None,
        batch_size: Optional[int] = None,
        residual: OptTensor = None,
    ):
<<<<<<< HEAD
        x_0 = self.drop(F.relu(self.lin1(x)))
        if residual is None:
            residual = torch.zeros_like(x_0, device=x_0.device)

        x = x_0
        for i in range(len(self.convs)):
            if i % self.skip_stride == 0:
                res = x_0 + residual
            else:
                res = x_0
            x = self.drop(
                F.relu(
                    self.norms[i](
                        self.convs[i](
                            x,
                            res,
                            edge_index,
                            edge_weight,
                        ),
                        batch=batch,
                        batch_size=batch_size,
                    )
                )
            )

        return self.drop(F.relu(self.lin2(x)))


@BackboneRegistry.register("gatv2")
class GATv2Backbone(nn.Module):
    def __init__(
        self,
        din: int,
        cfg: BackboneConfig,
    ):
        super().__init__()
        self.use_edge_attr = cfg.use_edge_attr
        self.drop = nn.Dropout(cfg.drop)
        self.skip_stride = cfg.skip_stride
        self.convs = nn.ModuleList()
        self.norms = nn.ModuleList()

        for i in range(cfg.n_layers):
            in_dim = din if i == 0 else cfg.dhid
            if i < cfg.n_layers - 1:
                conv = pyg_nn.GATv2Conv(
                    in_dim,
                    cfg.dhid // cfg.num_heads,
                    heads=cfg.num_heads,
                    concat=True,  # concatenate
                    dropout=cfg.drop,
                    edge_dim=1 if cfg.use_edge_attr else None,
                )
            else:
                conv = pyg_nn.GATv2Conv(
                    in_dim,
                    cfg.dout,
                    heads=cfg.num_heads,
                    concat=False,  # average
                    dropout=cfg.drop,
                    edge_dim=1 if cfg.use_edge_attr else None,
                )

            self.convs.append(conv)
            self.norms.append(NORMALIZATION[cfg.norm](cfg.dhid))

    # ------------------------------------------------------------------
    def forward(
        self,
        x: torch.Tensor,
        edge_index: torch.Tensor,
        edge_weight: OptTensor = None,
        egde_attr: OptTensor = None,
        batch: OptTensor = None,
        batch_size: Optional[int] = None,
        residual: OptTensor = None,
    ):
        edge_weight = (
            edge_weight.unsqueeze(-1)
            if (self.use_edge_attr and edge_weight is not None)
            else None
        )
        x = self.drop(x)
        x = F.elu(self.convs[0](x, edge_index, edge_attr=edge_weight))
        x = self.drop(x)

        if residual is None:
            residual = torch.zeros_like(x)

        last_idx = len(self.convs) - 1
        for idx, conv in enumerate(self.convs[1:], start=1):
            if idx % self.skip_stride == 0:
                h_in = x + residual
            else:
                h_in = x

            if idx < last_idx:
                x = F.elu(conv(h_in, edge_index, edge_attr=edge_weight))
                x = self.drop(x)
            else:
                x = conv(h_in, edge_index)
            residual = h_in

        return x
=======
        h = h0 = self.lin1(x)

        for i, (conv, norm) in enumerate(zip(self.convs, self.norms)):
            h = self.drop(
                F.relu(
                    norm(
                        conv(h, h0, edge_index, edge_weight),
                        batch=batch,
                        batch_size=batch_size,
                    ),
                    inplace=True,
                )
            )

            if residual is not None and i > 0 and i % self.skip_stride == 0:
                h = h + residual

        return self.lin2(h)


@BackboneRegistry.register("graphsage")
class GraphSAGEBackbone(nn.Module):
    def __init__(
        self,
        din: int,
        cfg: BackboneConfig,
    ):
        super().__init__()
        self.drop = nn.Dropout(cfg.drop)

        project = cfg.aggr_type == "max"

        dims = [din] + [cfg.dhid] * (cfg.n_layers - 1) + [cfg.dout]

        self.convs = nn.ModuleList()
        self.norms = nn.ModuleList()
        for i in range(len(dims) - 1):
            in_dim = dims[i]
            out_dim = dims[i + 1]

            self.convs.append(
                pyg_nn.SAGEConv(
                    in_channels=in_dim,
                    out_channels=out_dim,
                    aggr=cfg.aggr_type,
                    project=project,
                    normalize=cfg.l2_norm,
                )
            )
            self.norms.append(NORMALIZATIONS[cfg.norm](out_dim))

        self.skip_stride = cfg.skip_stride

    def forward(
        self,
        x: torch.Tensor,
        edge_index: torch.Tensor,
        edge_weight: OptTensor = None,
        edge_attr: OptTensor = None,
        batch: OptTensor = None,
        batch_size: Optional[int] = None,
        residual: OptTensor = None,
    ):
        h = x
        for i, (conv, norm) in enumerate(zip(self.convs, self.norms)):
            h = self.drop(
                F.relu(
                    norm(conv(h, edge_index), batch=batch, batch_size=batch_size),
                )
            )

            if residual is not None and i > 0 and i % self.skip_stride:
                h = h + residual

        return h
>>>>>>> c5fba61a
<|MERGE_RESOLUTION|>--- conflicted
+++ resolved
@@ -67,38 +67,20 @@
         batch_size: Optional[int] = None,
         residual: OptTensor = None,
     ):
-<<<<<<< HEAD
-        x = self.drop(
-=======
         h = self.drop(
->>>>>>> c5fba61a
             F.relu(
                 self.norm1(
                     self.conv1(x, edge_index, edge_weight),
                     batch=batch,
                     batch_size=batch_size,
-<<<<<<< HEAD
-                )
-=======
                 ),
                 inplace=True,
->>>>>>> c5fba61a
             )
         )
 
         if residual is not None:
             h = h + residual
 
-<<<<<<< HEAD
-        return self.drop(
-            F.relu(
-                self.norm2(
-                    self.conv2(x + residual, edge_index, edge_weight),
-                    batch=batch,
-                    batch_size=batch_size,
-                )
-            )
-=======
         h = F.relu(
             self.norm2(
                 self.conv2(h, edge_index, edge_weight),
@@ -106,7 +88,6 @@
                 batch_size=batch_size,
             ),
             inplace=True,
->>>>>>> c5fba61a
         )
         return h
 
@@ -147,112 +128,6 @@
         batch_size: Optional[int] = None,
         residual: OptTensor = None,
     ):
-<<<<<<< HEAD
-        x_0 = self.drop(F.relu(self.lin1(x)))
-        if residual is None:
-            residual = torch.zeros_like(x_0, device=x_0.device)
-
-        x = x_0
-        for i in range(len(self.convs)):
-            if i % self.skip_stride == 0:
-                res = x_0 + residual
-            else:
-                res = x_0
-            x = self.drop(
-                F.relu(
-                    self.norms[i](
-                        self.convs[i](
-                            x,
-                            res,
-                            edge_index,
-                            edge_weight,
-                        ),
-                        batch=batch,
-                        batch_size=batch_size,
-                    )
-                )
-            )
-
-        return self.drop(F.relu(self.lin2(x)))
-
-
-@BackboneRegistry.register("gatv2")
-class GATv2Backbone(nn.Module):
-    def __init__(
-        self,
-        din: int,
-        cfg: BackboneConfig,
-    ):
-        super().__init__()
-        self.use_edge_attr = cfg.use_edge_attr
-        self.drop = nn.Dropout(cfg.drop)
-        self.skip_stride = cfg.skip_stride
-        self.convs = nn.ModuleList()
-        self.norms = nn.ModuleList()
-
-        for i in range(cfg.n_layers):
-            in_dim = din if i == 0 else cfg.dhid
-            if i < cfg.n_layers - 1:
-                conv = pyg_nn.GATv2Conv(
-                    in_dim,
-                    cfg.dhid // cfg.num_heads,
-                    heads=cfg.num_heads,
-                    concat=True,  # concatenate
-                    dropout=cfg.drop,
-                    edge_dim=1 if cfg.use_edge_attr else None,
-                )
-            else:
-                conv = pyg_nn.GATv2Conv(
-                    in_dim,
-                    cfg.dout,
-                    heads=cfg.num_heads,
-                    concat=False,  # average
-                    dropout=cfg.drop,
-                    edge_dim=1 if cfg.use_edge_attr else None,
-                )
-
-            self.convs.append(conv)
-            self.norms.append(NORMALIZATION[cfg.norm](cfg.dhid))
-
-    # ------------------------------------------------------------------
-    def forward(
-        self,
-        x: torch.Tensor,
-        edge_index: torch.Tensor,
-        edge_weight: OptTensor = None,
-        egde_attr: OptTensor = None,
-        batch: OptTensor = None,
-        batch_size: Optional[int] = None,
-        residual: OptTensor = None,
-    ):
-        edge_weight = (
-            edge_weight.unsqueeze(-1)
-            if (self.use_edge_attr and edge_weight is not None)
-            else None
-        )
-        x = self.drop(x)
-        x = F.elu(self.convs[0](x, edge_index, edge_attr=edge_weight))
-        x = self.drop(x)
-
-        if residual is None:
-            residual = torch.zeros_like(x)
-
-        last_idx = len(self.convs) - 1
-        for idx, conv in enumerate(self.convs[1:], start=1):
-            if idx % self.skip_stride == 0:
-                h_in = x + residual
-            else:
-                h_in = x
-
-            if idx < last_idx:
-                x = F.elu(conv(h_in, edge_index, edge_attr=edge_weight))
-                x = self.drop(x)
-            else:
-                x = conv(h_in, edge_index)
-            residual = h_in
-
-        return x
-=======
         h = h0 = self.lin1(x)
 
         for i, (conv, norm) in enumerate(zip(self.convs, self.norms)):
@@ -327,5 +202,4 @@
             if residual is not None and i > 0 and i % self.skip_stride:
                 h = h + residual
 
-        return h
->>>>>>> c5fba61a
+        return h