from typing import Callable, Dict, Optional, Type

import torch
import torch.nn as nn
import torch.nn.functional as F
import torch_geometric.nn as pyg_nn
from torch_geometric.typing import Adj, OptTensor
from torch_geometric.utils import dropout_edge

from soccerai.models.typings import NormalizationType, ResidualSumMode
from soccerai.training.trainer_config import (
    GATv2Config,
    GCN2Config,
    GCNConfig,
    GINEConfig,
    GraphGPSConfig,
    GraphSAGEConfig,
)


class BackboneRegistry:
    _registry: Dict[str, Type[nn.Module]] = {}

    @classmethod
    def register(cls, name: str) -> Callable[[Type[nn.Module]], Type[nn.Module]]:
        def decorator(backbone: Type[nn.Module]) -> Type[nn.Module]:
            cls._registry[name] = backbone
            return backbone

        return decorator

    @classmethod
    def create(cls, name: str, *args, **kwargs) -> nn.Module:
        if name not in cls._registry:
            raise ValueError(f"Backbone '{name}' not registered")
        return cls._registry[name](*args, **kwargs)


class Identity(nn.Identity):
    def forward(self, input: torch.Tensor, *args, **kwargs) -> torch.Tensor:
        return input


class BatchNorm(pyg_nn.BatchNorm):
    def forward(self, input: torch.Tensor, *args, **kwargs) -> torch.Tensor:
        return super().forward(input)


NORMALIZATIONS: Dict[NormalizationType, Type[nn.Module]] = {
    "none": Identity,
    "batch": BatchNorm,
    "layer": pyg_nn.LayerNorm,
    "instance": pyg_nn.InstanceNorm,
    "graph": pyg_nn.GraphNorm,
}


def sum_residual(
    h: torch.Tensor,
    residual: Optional[torch.Tensor],
    mode: ResidualSumMode,
    layer_idx: int,
    n_layers: int,
) -> torch.Tensor:
    """
    Apply residual tensor according to sum strategy.

    - 'every': add residual at all layers except the first (layer_idx > 0)
    - 'last': add residual only before the final layer (layer_idx == n_layers - 1)
    """
    if residual is None or mode == "none":
        return h

    if mode == "every" and layer_idx > 0:
        return h + residual

    if mode == "last" and layer_idx == n_layers - 1:
        return h + residual

    return h


@BackboneRegistry.register("gcn")
class GCNBackbone(nn.Module):
    def __init__(self, din: int, cfg: GCNConfig):
        super().__init__()
        self.drop = nn.Dropout(cfg.drop)
        self.conv1 = pyg_nn.GCNConv(din, cfg.dout)
        self.norm1 = NORMALIZATIONS[cfg.norm](cfg.dout)
        self.conv2 = pyg_nn.GCNConv(cfg.dout, cfg.dout)
        self.norm2 = NORMALIZATIONS[cfg.norm](cfg.dout)

    def forward(
        self,
        x: torch.Tensor,
        edge_index: Adj,
        edge_weight: OptTensor = None,
        edge_attr: OptTensor = None,
        batch: OptTensor = None,
        batch_size: Optional[int] = None,
        residual: OptTensor = None,
    ):
        h = self.drop(
            F.relu(
                self.norm1(
                    self.conv1(x, edge_index, edge_weight),
                    batch=batch,
                    batch_size=batch_size,
                ),
                inplace=True,
            )
        )

        if residual is not None:
            h = h + residual

        h = F.relu(
            self.norm2(
                self.conv2(h, edge_index, edge_weight),
                batch=batch,
                batch_size=batch_size,
            ),
            inplace=True,
        )
        return h


@BackboneRegistry.register("gcn2")
class GCNIIBackbone(nn.Module):
    def __init__(self, din: int, cfg: GCN2Config):
        super().__init__()
        self.residual_sum_mode = cfg.residual_sum_mode
        self.drop = nn.Dropout(cfg.drop)
        self.node_proj = pyg_nn.Linear(din, cfg.dout)

        self.convs = nn.ModuleList(
            [
                pyg_nn.GCN2Conv(
                    cfg.dout, alpha=0.5, theta=1.0, layer=i + 1, shared_weights=False
                )
                for i in range(cfg.n_layers)
            ]
        )
        self.norms = nn.ModuleList(
            [NORMALIZATIONS[cfg.norm](cfg.dout) for _ in range(cfg.n_layers)]
        )

    def forward(
        self,
        x: torch.Tensor,
        edge_index: Adj,
        edge_weight: OptTensor = None,
        edge_attr: OptTensor = None,
        batch: OptTensor = None,
        batch_size: Optional[int] = None,
        residual: OptTensor = None,
    ):
        h = h0 = self.node_proj(x)
        n_layers = len(self.convs)

        for layer_idx, (conv, norm) in enumerate(zip(self.convs, self.norms)):
            h = sum_residual(
                h,
                residual,
                self.residual_sum_mode,
                layer_idx=layer_idx,
                n_layers=n_layers,
            )
            h = self.drop(
                F.relu(
                    norm(
                        conv(h, h0, edge_index, edge_weight),
                        batch=batch,
                        batch_size=batch_size,
                    ),
                    inplace=True,
                )
            )

        return h


@BackboneRegistry.register("graphsage")
class GraphSAGEBackbone(nn.Module):
    def __init__(
        self,
        din: int,
        cfg: GraphSAGEConfig,
    ):
        super().__init__()
        self.residual_sum_mode = cfg.residual_sum_mode
        self.drop = nn.Dropout(cfg.drop)
        project = cfg.aggr_type == "max"

        self.convs = nn.ModuleList()
        self.norms = nn.ModuleList()
        for _ in range(cfg.n_layers):
            self.convs.append(
                pyg_nn.SAGEConv(
                    in_channels=din,
                    out_channels=cfg.dout,
                    aggr=cfg.aggr_type,
                    project=project,
                    normalize=cfg.l2_norm,
                )
            )
            self.norms.append(NORMALIZATIONS[cfg.norm](cfg.dout))
            din = cfg.dout

    def forward(
        self,
        x: torch.Tensor,
        edge_index: torch.Tensor,
        edge_weight: OptTensor = None,
        edge_attr: OptTensor = None,
        batch: OptTensor = None,
        batch_size: Optional[int] = None,
        residual: OptTensor = None,
    ):
        h = x
        n_layers = len(self.convs)

        for layer_idx, (conv, norm) in enumerate(zip(self.convs, self.norms)):
            h = sum_residual(
                h,
                residual,
                self.residual_sum_mode,
                layer_idx=layer_idx,
                n_layers=n_layers,
            )
            h = self.drop(
                F.relu(
                    norm(conv(h, edge_index), batch=batch, batch_size=batch_size),
                )
            )

        return h


def build_mlp(din: int, dmid: int) -> nn.Sequential:
    return nn.Sequential(nn.Linear(din, dmid), nn.ReLU(), nn.Linear(dmid, dmid))


@BackboneRegistry.register("gine")
class GINEBackbone(nn.Module):
    def __init__(self, din: int, cfg: GINEConfig):
        super().__init__()
        self.drop = nn.Dropout(cfg.drop)

        self.convs = nn.ModuleList()
        self.norms = nn.ModuleList()
        for _ in range(cfg.n_layers):
            self.convs.append(
                pyg_nn.GINEConv(
                    nn=build_mlp(din, cfg.dout),
                    edge_dim=1,
                    train_eps=True,
                )
            )
            self.norms.append(NORMALIZATIONS[cfg.norm](cfg.dout))
            din = cfg.dout

    def forward(
        self,
        x: torch.Tensor,
        edge_index: Adj,
        edge_weight: OptTensor = None,
        edge_attr: OptTensor = None,
        batch: OptTensor = None,
        batch_size: Optional[int] = None,
        residual: OptTensor = None,
    ):
        outs = []
        h = x

        if edge_attr is not None:
            if edge_attr.dim() == 1:
                edge_attr = edge_attr.unsqueeze(-1)

        for conv, norm in zip(self.convs, self.norms):
            h = self.drop(
                F.relu(
                    norm(
                        conv(h, edge_index, edge_attr=edge_attr),
                        batch=batch,
                        batch_size=batch_size,
                    ),
                    inplace=True,
                )
            )
            outs.append(h)

        return outs


<<<<<<< HEAD
@BackboneRegistry.register("gatv2")
class GATv2Backbone(nn.Module):
    def __init__(self, din: int, cfg: GATv2Config):
        super().__init__()

        self.use_edge_attr = cfg.use_edge_attr
        self.edge_dropout = cfg.edge_dropout
        self.drop = nn.Dropout(cfg.drop)
        self.residual_sum_mode = cfg.residual_sum_mode

        self.convs = nn.ModuleList()
        self.norms = nn.ModuleList()

        for i in range(cfg.n_layers):
            self.convs.append(
                pyg_nn.GATv2Conv(
                    in_channels=din,
                    out_channels=(
                        cfg.dout if i == cfg.n_layers - 1 else cfg.dout // cfg.num_heads
                    ),
                    heads=cfg.num_heads,
                    concat=(i != cfg.n_layers - 1),
                    dropout=cfg.drop,
                    edge_dim=(1 if cfg.use_edge_attr else None),
                )
            )

            if i < cfg.n_layers - 1:
                self.norms.append(NORMALIZATIONS[cfg.norm](cfg.dout))

            din = cfg.dout
=======
@BackboneRegistry.register("graphgps")
class GraphGPS(nn.Module):
    def __init__(self, din: int, cfg: GraphGPSConfig):
        super().__init__()
        self.residual_sum_mode = cfg.residual_sum_mode

        self.node_proj = nn.Linear(din, cfg.dout)
        self.edge_proj = nn.Linear(1, cfg.dout)

        self.convs = nn.ModuleList()
        for _ in range(cfg.n_layers):
            mlp = build_mlp(cfg.dout, cfg.dout)
            conv = pyg_nn.GPSConv(
                cfg.dout,
                pyg_nn.GINEConv(mlp),
                heads=cfg.heads,
                dropout=cfg.drop,
                attn_kwargs={"dropout": cfg.attn_drop},
            )
            self.convs.append(conv)
>>>>>>> ab8bc7c7

    def forward(
        self,
        x: torch.Tensor,
        edge_index: Adj,
        edge_weight: OptTensor = None,
        edge_attr: OptTensor = None,
        batch: OptTensor = None,
        batch_size: Optional[int] = None,
        residual: OptTensor = None,
<<<<<<< HEAD
    ) -> torch.Tensor:
        h = x
        n_layers = len(self.convs)

        for layer_idx, conv in enumerate(self.convs):
            edge_index, edge_mask = dropout_edge(
                edge_index,
                p=self.edge_dropout,
                training=self.training,
            )

            edge_attr = edge_attr[edge_mask]

=======
    ):
        h = self.node_proj(x)

        if edge_attr is not None:
            if edge_attr.dim() == 1:
                edge_attr = edge_attr.unsqueeze(-1)
            edge_attr = self.edge_proj(edge_attr)

        n_layers = len(self.convs)

        for layer_idx, conv in enumerate(self.convs):
>>>>>>> ab8bc7c7
            h = sum_residual(
                h,
                residual,
                self.residual_sum_mode,
                layer_idx=layer_idx,
                n_layers=n_layers,
            )
<<<<<<< HEAD

            h = conv(
                h,
                edge_index,
                edge_attr=edge_attr if self.use_edge_attr else None,
            )

            # Skip dropout, norm, and activation on last layer:
            # Final GAT layer averages heads (concat=False); further normalization would compress attention differences.
            if layer_idx < n_layers - 1:
                h = self.drop(
                    F.elu(
                        self.norms[layer_idx](h, batch=batch, batch_size=batch_size),
                        inplace=True,
                    )
                )

=======
            h = conv(
                x=h,
                edge_index=edge_index,
                edge_attr=edge_attr,
                batch=batch,
            )

>>>>>>> ab8bc7c7
        return h<|MERGE_RESOLUTION|>--- conflicted
+++ resolved
@@ -293,7 +293,6 @@
         return outs
 
 
-<<<<<<< HEAD
 @BackboneRegistry.register("gatv2")
 class GATv2Backbone(nn.Module):
     def __init__(self, din: int, cfg: GATv2Config):
@@ -325,9 +324,58 @@
                 self.norms.append(NORMALIZATIONS[cfg.norm](cfg.dout))
 
             din = cfg.dout
-=======
+
+    def forward(
+        self,
+        x: torch.Tensor,
+        edge_index: Adj,
+        edge_weight: OptTensor = None,
+        edge_attr: OptTensor = None,
+        batch: OptTensor = None,
+        batch_size: Optional[int] = None,
+        residual: OptTensor = None,
+    ) -> torch.Tensor:
+        h = x
+        n_layers = len(self.convs)
+
+        for layer_idx, conv in enumerate(self.convs):
+            edge_index, edge_mask = dropout_edge(
+                edge_index,
+                p=self.edge_dropout,
+                training=self.training,
+            )
+
+            edge_attr = edge_attr[edge_mask]
+
+            h = sum_residual(
+                h,
+                residual,
+                self.residual_sum_mode,
+                layer_idx=layer_idx,
+                n_layers=n_layers,
+            )
+
+            h = conv(
+                h,
+                edge_index,
+                edge_attr=edge_attr if self.use_edge_attr else None,
+            )
+
+            # Skip dropout, norm, and activation on last layer:
+            # Final GAT layer averages heads (concat=False); further normalization would compress attention differences.
+            if layer_idx < n_layers - 1:
+                h = self.drop(
+                    F.elu(
+                        self.norms[layer_idx](h, batch=batch, batch_size=batch_size),
+                        inplace=True,
+                    )
+                )
+
+        return h
+
+
 @BackboneRegistry.register("graphgps")
-class GraphGPS(nn.Module):
+class GraphGPSBackbone(nn.Module):
     def __init__(self, din: int, cfg: GraphGPSConfig):
         super().__init__()
         self.residual_sum_mode = cfg.residual_sum_mode
@@ -346,7 +394,6 @@
                 attn_kwargs={"dropout": cfg.attn_drop},
             )
             self.convs.append(conv)
->>>>>>> ab8bc7c7
 
     def forward(
         self,
@@ -357,21 +404,6 @@
         batch: OptTensor = None,
         batch_size: Optional[int] = None,
         residual: OptTensor = None,
-<<<<<<< HEAD
-    ) -> torch.Tensor:
-        h = x
-        n_layers = len(self.convs)
-
-        for layer_idx, conv in enumerate(self.convs):
-            edge_index, edge_mask = dropout_edge(
-                edge_index,
-                p=self.edge_dropout,
-                training=self.training,
-            )
-
-            edge_attr = edge_attr[edge_mask]
-
-=======
     ):
         h = self.node_proj(x)
 
@@ -383,7 +415,6 @@
         n_layers = len(self.convs)
 
         for layer_idx, conv in enumerate(self.convs):
->>>>>>> ab8bc7c7
             h = sum_residual(
                 h,
                 residual,
@@ -391,25 +422,6 @@
                 layer_idx=layer_idx,
                 n_layers=n_layers,
             )
-<<<<<<< HEAD
-
-            h = conv(
-                h,
-                edge_index,
-                edge_attr=edge_attr if self.use_edge_attr else None,
-            )
-
-            # Skip dropout, norm, and activation on last layer:
-            # Final GAT layer averages heads (concat=False); further normalization would compress attention differences.
-            if layer_idx < n_layers - 1:
-                h = self.drop(
-                    F.elu(
-                        self.norms[layer_idx](h, batch=batch, batch_size=batch_size),
-                        inplace=True,
-                    )
-                )
-
-=======
             h = conv(
                 x=h,
                 edge_index=edge_index,
@@ -417,5 +429,4 @@
                 batch=batch,
             )
 
->>>>>>> ab8bc7c7
         return h