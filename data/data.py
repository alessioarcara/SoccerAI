--- conflicted
+++ resolved
@@ -3,12 +3,8 @@
 from typing import Any, Dict, List, Tuple
 
 import polars as pl
-<<<<<<< HEAD
-import json
+
 from data.utils import offset_x, offset_y
-=======
-from utils import offset_x, offset_y
->>>>>>> 24388c92
 
 
 def extract_event(event: Dict[str, Any]) -> Dict[str, Any]:
