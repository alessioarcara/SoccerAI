from mplsoccer import Pitch
import matplotlib.pyplot as plt
from typing import List, Tuple, Any
import polars as pl
import ipywidgets as widgets
from IPython.display import Image, display, clear_output, HTML, Image
from concurrent.futures import ThreadPoolExecutor, as_completed
import matplotlib as mpl
import matplotlib.image as mpimg
from matplotlib.offsetbox import OffsetImage, AnnotationBbox
from matplotlib.animation import FuncAnimation
from utils import download_video_frame
import numpy as np

mpl.rcParams["animation.embed_limit"] = 50


def plot_players_with_numbers(
    ax: plt.Axes,
    x_coords: List[float],
    y_coords: List[float],
    jersey_numbers: List[int],
    color: str,
    alpha: float,
    s: int,
    zorder: int,
    label_color: str = "white",
) -> List[Any]:
    scat = ax.scatter(x_coords, y_coords, color=color, alpha=alpha, s=s, zorder=zorder)
    texts = []
    for x, y, number in zip(x_coords, y_coords, jersey_numbers):
        text = ax.text(
            x,
            y,
            str(number),
            ha="center",
            va="center",
            color=label_color,
            fontsize=10,
            fontweight="bold",
            zorder=zorder + 1,
        )
        texts.append(text)
    return [scat, *texts]


def visualize_frame(
    row_index: int,
    event_df: pl.DataFrame,
    players_df: pl.DataFrame,
    ball_trajectory: List[Tuple[float]],
) -> None:
    frame_df = pl.from_dict(event_df.row(row_index, named=True))
    join_table = frame_df.join(players_df, on="gameEventId")

    pitch = Pitch(
        pitch_type="custom",
        pitch_width=68,
        pitch_length=105,
        pitch_color="grass",
        line_color="#c7d5cc",
        stripe=True,
    )
    _, ax = pitch.draw(figsize=(7, 3))

    home_coords = (
        join_table.filter(pl.col("team") == "home")
        .select(pl.col("x"), pl.col("y"), pl.col("jerseyNum"))
        .to_numpy()
    )

    away_coords = (
        join_table.filter(pl.col("team") == "away")
        .select(pl.col("x"), pl.col("y"), pl.col("jerseyNum"))
        .to_numpy()
    )

    plot_players_with_numbers(
        ax=ax,
        x_coords=home_coords[:, 0],
        y_coords=home_coords[:, 1],
        color="red",
        alpha=0.9,
        s=300,
        jersey_numbers=home_coords[:, 2],
        label_color="white",
        zorder=3,
    )
    plot_players_with_numbers(
        ax=ax,
        x_coords=away_coords[:, 0],
        y_coords=away_coords[:, 1],
        color="blue",
        s=300,
        alpha=0.5,
        jersey_numbers=away_coords[:, 2],
        label_color="white",
        zorder=4,
    )

    ball_df = join_table.filter(pl.col("team").is_null())
    ball_row = ball_df.row(0, named=True)
    ax.scatter(
        ball_row["x"], ball_row["y"], color="white", edgecolors="black", s=100, zorder=5
    )
    if len(ball_trajectory) > 1:
        xs, ys = zip(*ball_trajectory)
        ax.plot(xs, ys, color="yellow", linewidth=2, alpha=0.7, zorder=4)
        ax.annotate(
            "",
            xy=(xs[-1], ys[-1]),
            xytext=(xs[-2], ys[-2]),
            arrowprops=dict(arrowstyle="->", color="yellow", lw=5),
            zorder=5,
        )

    plt.tight_layout()
    plt.show()


def shot_frames_navigator(
    frames: List[int],
    event_df: pl.DataFrame,
    players_df: pl.DataFrame,
    output_dir: str,
    show_video: bool = True,
    interval: str = 1000,
) -> None:
    """ """

    play = widgets.Play(
        value=0,
        min=0,
        max=len(frames) - 1,
        step=1,
        interval=interval,
        description="Press play",
        disabled=False,
    )

    slider = widgets.IntSlider(
        value=0,
        min=0,
        max=len(frames) - 1,
        description="Frame:",
        continuous_update=False,
    )
<<<<<<< HEAD
    pitch_output = widgets.Output(layout=widgets.Layout(width='50%', border='1px solid lightgray'))
    video_output = widgets.Output(layout=widgets.Layout(width='50%', border='1px solid lightgray'))
=======

    widgets.jslink((play, "value"), (slider, "value"))
    pitch_output = widgets.Output()
    video_output = widgets.Output()
>>>>>>> 5797ed2e

    if show_video:
        event_dicts = event_df.to_dicts()
        video_files = {}
        with ThreadPoolExecutor(max_workers=8) as executor:
            futures = {
                executor.submit(
                    download_video_frame, frame_index, event_dicts[frame_index], output_dir
                ): frame_index
                for frame_index in frames
            }

            for future in as_completed(futures):
                result = future.result()
                if result:
                    frame_index, filename = result
                    video_files[frame_index] = filename

    frame_df = event_df.filter(pl.col("index").is_in(frames))
    join_table = frame_df.join(players_df, on="gameEventId")

    ball_coordinates = []
    for frame_idx in frames:
        ball_xco = join_table.filter(
            (pl.col("team").is_null()) & (pl.col("index") == frame_idx)
        ).row(0, named=True)["x"]
        ball_yco = join_table.filter(
            (pl.col("team").is_null()) & (pl.col("index") == frame_idx)
        ).row(0, named=True)["y"]
        ball_coordinates.append((ball_xco, ball_yco))

    def on_value_change(change):
        new_val = change["new"]
        frame_index = frames[new_val]

        ball_trajectory = ball_coordinates[: new_val + 1]

        with pitch_output:
            clear_output(wait=True)
            visualize_frame(frame_index, event_df, players_df, ball_trajectory)

        if show_video:
            with video_output:
                clear_output(wait=True)
                video_file = video_files.get(frame_index)
                if video_file:
                    display(Image(filename=video_file))
                else:
                    print("Frame not available.")

        else:
            with video_output:
                clear_output(wait=True)
                print("Video disabled")

    slider.observe(on_value_change, names="value")
    on_value_change({"new": 0})

    controls = widgets.HBox([play, slider])
    if show_video:
        ui = widgets.VBox([widgets.HBox([pitch_output, video_output]), controls])
    else:
        ui = widgets.VBox([pitch_output, controls])

    display(ui)


def animate_pitch(
    frames: List[int],
    event_df: pl.DataFrame,
    players_df: pl.DataFrame,
    metadata_df: pl.DataFrame,
    interval=250,
):
    # Create the pitch with custom settings
    pitch = Pitch(
        pitch_type="custom",
        pitch_width=68,
        pitch_length=105,
        pitch_color="grass",
        line_color="#c7d5cc",
        stripe=True,
    )
    fig, ax = pitch.draw(figsize=(10, 8))

    # Load the ball image (ensure you have a PNG with transparency)
    ball_img = mpimg.imread("soccer_ball_transparent.png")
    ball_image = OffsetImage(ball_img, zoom=0.05)

    # Create the initial AnnotationBbox for the ball and store it in a mutable container (a list)
    ball_container = [
        AnnotationBbox(
            ball_image,
            (52.5, 52.5),  # Initial position (will be updated)
            xycoords="data",  # Use data coordinates from the pitch
            frameon=False,
            zorder=5,
        )
    ]
    ax.add_artist(ball_container[0])

    # Extract match metadata
    match_id = event_df[frames[0]]["gameId"].item()
    metadata_game = metadata_df.filter(pl.col("gameId") == str(match_id)).row(
        0, named=True
    )
    home_team_name = metadata_game["homeTeamName"]
    home_team_color = metadata_game["homeTeamColor"]
    away_team_name = metadata_game["awayTeamName"]
    away_team_color = metadata_game["awayTeamColor"]

    # Create scatter plots for home and away players
    home_scatter = ax.scatter([], [], color=home_team_color, s=300, alpha=0.9, zorder=3)
    away_scatter = ax.scatter([], [], color=away_team_color, s=300, alpha=0.5, zorder=4)
    (traj_line,) = ax.plot([], [], color="yellow", alpha=0.7, lw=2, zorder=4)
    (last_line,) = ax.plot([], [], color="red", alpha=0.7, lw=2, zorder=4)

    traj_x, traj_y = [], []
    jersey_texts = []

    # Function to choose a contrasting text color based on the team color
    def get_contrasting_text_color(team_color):
        color = team_color.strip().lower()
        # Check for common white representations
        if color in ["#ffffff", "white"]:
            return "black"
        else:
            return "white"

    home_text_color = get_contrasting_text_color(home_team_color)
    away_text_color = get_contrasting_text_color(away_team_color)
    # Add team names on the pitch
    ax.text(
        0.01,
        1.03,
        home_team_name,
        transform=ax.transAxes,
        fontsize=16,
        fontweight="bold",
        color=home_text_color,
        ha="left",
        va="center",
        bbox=dict(facecolor=home_team_color, alpha=0.8, boxstyle="round,pad=0.3"),
    )
    ax.text(
        0.99,
        1.03,
        away_team_name,
        transform=ax.transAxes,
        fontsize=16,
        fontweight="bold",
        color=away_text_color,
        ha="right",
        va="center",
        bbox=dict(facecolor=away_team_color, alpha=0.8, boxstyle="round,pad=0.3"),
    )

    # Add time text on the pitch
    time_text = ax.text(
        0.5,
        1.02,
        "",
        transform=ax.transAxes,
        fontsize=14,
        fontweight="bold",
        color="white",
        ha="center",
        va="bottom",
        bbox=dict(facecolor="black", alpha=0.75, boxstyle="round,pad=0.5"),
    )

    # Define a constant offset for the ball (adjust these values as needed)
    ball_offset_x = 1  # offset in x-direction
    ball_offset_y = 1  # offset in y-direction
    last_index = frames[-1]

    def init():
        # Initialize player scatter plots and trajectory line
        home_scatter.set_offsets(np.empty((0, 2)))
        away_scatter.set_offsets(np.empty((0, 2)))
        traj_line.set_data([], [])
        for text in jersey_texts:
            text.remove()
        jersey_texts.clear()
        # Return the artists to be updated
        return home_scatter, away_scatter, ball_container[0], traj_line, time_text

    def update(i):
        frame_idx = frames[i]
        frame_df = event_df.filter(pl.col("index") == frame_idx)
        join_table = frame_df.join(players_df, on="gameEventId")

        home = join_table.filter(pl.col("team") == "home")
        away = join_table.filter(pl.col("team") == "away")
        ball = join_table.filter(pl.col("team").is_null())

        home_coords = home.select(["x", "y"]).to_numpy()
        away_coords = away.select(["x", "y"]).to_numpy()

        home_scatter.set_offsets(home_coords if home.height else np.empty((0, 2)))
        away_scatter.set_offsets(away_coords if away.height else np.empty((0, 2)))

        # Get the ball coordinates from data
        bx, by = ball.row(0, named=True)["x"], ball.row(0, named=True)["y"]
        # Apply the offset so the ball doesn't overlap with the player
        new_bx = bx + ball_offset_x
        new_by = by + ball_offset_y

        # Remove the previous AnnotationBbox and create a new one with updated position
        ball_container[0].remove()
        new_ball_ab = AnnotationBbox(
            ball_image, (new_bx, new_by), xycoords="data", frameon=False, zorder=5
        )
        ax.add_artist(new_ball_ab)
        ball_container[0] = new_ball_ab

        traj_x.append(bx)
        traj_y.append(by)
        traj_line.set_data(traj_x, traj_y)

        if frame_idx != last_index:
            traj_line.set_data(traj_x, traj_y)
        else:
            traj_line.set_data(traj_x[:-1], traj_y[:-1])
            last_line.set_data(traj_x[-2:], traj_y[-2:])

        for text in jersey_texts:
            text.remove()
        jersey_texts.clear()

        # Add jersey numbers for home players
        for player in home.iter_rows(named=True):
            text = ax.text(
                player["x"],
                player["y"],
                str(player["jerseyNum"]),
                ha="center",
                va="center",
                color=home_text_color,
                fontsize=10,
                fontweight="bold",
                zorder=4,
            )
            jersey_texts.append(text)

        # Add jersey numbers for away players
        for player in away.iter_rows(named=True):
            text = ax.text(
                player["x"],
                player["y"],
                str(player["jerseyNum"]),
                ha="center",
                va="center",
                color=away_text_color,
                fontsize=10,
                fontweight="bold",
                zorder=5,
            )
            jersey_texts.append(text)

        current_time = frame_df.row(0, named=True)['frameTime']
        time_text.set_text(f"Time: {current_time}")

        return (
            home_scatter,
            away_scatter,
            ball_container[0],
            traj_line,
            *jersey_texts,
            time_text,
        )

    anim = FuncAnimation(
        fig,
        update,
        frames=len(frames),
        init_func=init,
        interval=interval,
        blit=False,
        repeat=True
    )
    plt.close(fig)
    return anim


def manual_labeling(
    chain_range,
    animate_chain,
    pos_chains,
    event_df,
    players_df,
    metadata_df,
    interval=250,
):
    # Dictionary to store labels for each chain
    labels = {}
    current_chain = chain_range[0]

    # Create buttons for selecting or discarding a chain
    select_button = widgets.Button(
        description="Select Key Pass", button_style="success"
    )
    discard_button = widgets.Button(description="Discard Chain", button_style="danger")
    button_box = widgets.HBox([select_button, discard_button])
    output_area = widgets.Output()

    def next_chain():
        nonlocal current_chain
        current_chain += 1
        with output_area:
            clear_output()
            if current_chain >= chain_range[1]:
                print("Labeling complete!")
                print("Labels:", labels)
            else:
                anim = animate_chain(
                    current_chain,
                    pos_chains,
                    event_df,
                    players_df,
                    metadata_df,
                    interval=interval,
                )
                display(HTML(anim.to_jshtml()))

    def on_select_button_clicked(b):
        labels[current_chain] = "key_pass"
        next_chain()

    def on_discard_button_clicked(b):
        labels[current_chain] = "discarded"
        next_chain()

    select_button.on_click(on_select_button_clicked)
    discard_button.on_click(on_discard_button_clicked)

    with output_area:
        clear_output()
        anim = animate_chain(
            current_chain,
            pos_chains,
            event_df,
            players_df,
            metadata_df,
            interval=interval,
        )
        display(HTML(anim.to_jshtml()))

    display(button_box, output_area)
    return labels


def animate_chain(
    chain_id, pos_chains, event_df, players_df, metadata_df, interval=250
):
    # Extract frames for the given chain and create the animation
    frames_for_chain = pos_chains[chain_id]
    anim = animate_pitch(
        frames_for_chain, event_df, players_df, metadata_df, interval=interval
    )
    return anim



def combined_display_two_sliders(
    frames: List[int],
    event_df: pl.DataFrame,
    players_df: pl.DataFrame,
    metadata_df: pl.DataFrame,
    output_dir: str,
    show_video: bool = True,
    interval=250
):
    if not frames:
        print("No frames to display.")
        return

    # 1) Create the pitch animation
    anim = animate_pitch(frames, event_df, players_df, metadata_df, interval=interval)

    # 2) Download video frames if required
    video_files = {}
    if show_video:
        event_dicts = event_df.to_dicts()
        with ThreadPoolExecutor(max_workers=8) as executor:
            futures = {
                executor.submit(download_video_frame, f_id, event_dicts[f_id], output_dir): f_id
                for f_id in frames
            }
            for future in as_completed(futures):
                res = future.result()
                if res:
                    frame_id, file_path = res
                    video_files[frame_id] = file_path

    # 3) Create two Output widgets
    pitch_output = widgets.Output(layout=widgets.Layout(width='50%', border='1px solid lightgray'))
    video_output = widgets.Output(layout=widgets.Layout(width='50%', border='1px solid lightgray'))

    # 4) Display the animation inside pitch_output
    with pitch_output:
        clear_output(wait=True)
        anim_html = anim.to_jshtml()  # Matplotlib animation in HTML
        display(HTML(anim_html))

    # 5) Create a slider for the video
    video_slider = widgets.IntSlider(
        value=0,
        min=0,
        max=len(frames) - 1,
        step=1,
        description="Video Frame:",
        continuous_update=False
    )

    def on_video_slider_change(change):
        i = change["new"]
        frame_id = frames[i]
        with video_output:
            clear_output(wait=True)
            if show_video:
                if frame_id in video_files and video_files[frame_id]:
                    display(Image(filename=video_files[frame_id], width=400))
                else:
                    print("No frame available for", frame_id)
            else:
                print("Video disabled.")

    video_slider.observe(on_video_slider_change, names="value")
    on_video_slider_change({"new": 0})  # Initialize video with the first frame

    # 6) Final layout
    ui = widgets.VBox([
        widgets.HBox([pitch_output, video_output]),
        video_slider
    ])
    display(ui)


def animate_frame_navigator(
    frames: List[int],
    event_df: pl.DataFrame,
    players_df: pl.DataFrame,
    metadata_df: pl.DataFrame,
    output_dir: str,
    show_video: bool = True,
    interval: int = 250,
):
    """
    Display two side-by-side widgets:
      1) Pitch animation with a slider.
      2) Video frame with a slider.
    """
    # Pitch slider and output
    pitch_slider = widgets.IntSlider(
        value=0,
        min=0,
        max=len(frames) - 1,
        description="Pitch Frame:",
        continuous_update=False
    )
    pitch_output = widgets.Output()

    # Video slider and output
    video_slider = widgets.IntSlider(
        value=0,
        min=0,
        max=len(frames) - 1,
        description="Video Frame:",
        continuous_update=False
    )
    video_output = widgets.Output()

    # Pre-load video frames if enabled
    video_files = {}
    if show_video:
        event_dicts = event_df.to_dicts()
        with ThreadPoolExecutor(max_workers=8) as executor:
            futures = {
                executor.submit(
                    download_video_frame, frame_index, event_dicts[frame_index], output_dir
                ): frame_index for frame_index in frames
            }
            for future in as_completed(futures):
                result = future.result()
                if result:
                    frame_index, filename = result
                    video_files[frame_index] = filename

    # Callback for pitch slider changes
    def on_pitch_slider_change(change):
        new_val = change["new"]
        selected_frames = frames[new_val:]
        with pitch_output:
            clear_output(wait=True)
            anim = animate_pitch(
                selected_frames,
                event_df,
                players_df,
                metadata_df,
                interval=interval
            )
            pitch_output.anim = anim  # keep reference to avoid GC
            display(HTML(anim.to_jshtml()))

    # Callback for video slider changes
    def on_video_slider_change(change):
        new_val = change["new"]
        frame_index = frames[new_val]
        with video_output:
            clear_output(wait=True)
            video_file = video_files.get(frame_index)
            if video_file:
                display(Image(filename=video_file))
            else:
                print("Frame not available.")

    pitch_slider.observe(on_pitch_slider_change, names="value")
    video_slider.observe(on_video_slider_change, names="value")

    # Initialize outputs
    on_pitch_slider_change({"new": 0})
    if show_video:
        on_video_slider_change({"new": 0})

    # Final layout: side-by-side boxes
    pitch_box = widgets.VBox([pitch_output, pitch_slider])
    if show_video:
        video_box = widgets.VBox([video_output, video_slider])
        ui = widgets.HBox([pitch_box, video_box])
    else:
        ui = pitch_box

    display(ui)<|MERGE_RESOLUTION|>--- conflicted
+++ resolved
@@ -145,15 +145,10 @@
         description="Frame:",
         continuous_update=False,
     )
-<<<<<<< HEAD
-    pitch_output = widgets.Output(layout=widgets.Layout(width='50%', border='1px solid lightgray'))
-    video_output = widgets.Output(layout=widgets.Layout(width='50%', border='1px solid lightgray'))
-=======
 
     widgets.jslink((play, "value"), (slider, "value"))
     pitch_output = widgets.Output()
     video_output = widgets.Output()
->>>>>>> 5797ed2e
 
     if show_video:
         event_dicts = event_df.to_dicts()
