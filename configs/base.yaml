project_name: "soccerai"
seed: 42
<<<<<<< HEAD
use_temporal: False 
=======
use_temporal: False
>>>>>>> 9e3ee699
model:
  model_name: "gcn"
  dmid: 256
  dhid: 128
trainer:
  bs: 32 
  n_epochs: 42
  lr: 1e-4
  wd: 0.01
  eval_rate: 2
  gamma: 0.9
data:
  include_goal_features: True 
<<<<<<< HEAD
  include_ball_features: True 
=======
  use_macro_roles: False 
>>>>>>> 9e3ee699
  connection_mode: "bipartite"
  val_ratio: 0.2<|MERGE_RESOLUTION|>--- conflicted
+++ resolved
@@ -1,10 +1,6 @@
 project_name: "soccerai"
 seed: 42
-<<<<<<< HEAD
 use_temporal: False 
-=======
-use_temporal: False
->>>>>>> 9e3ee699
 model:
   model_name: "gcn"
   dmid: 256
@@ -18,10 +14,7 @@
   gamma: 0.9
 data:
   include_goal_features: True 
-<<<<<<< HEAD
   include_ball_features: True 
-=======
   use_macro_roles: False 
->>>>>>> 9e3ee699
   connection_mode: "bipartite"
   val_ratio: 0.2