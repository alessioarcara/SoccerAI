--- conflicted
+++ resolved
@@ -1,9 +1,5 @@
 project_name: "soccerai"
-<<<<<<< HEAD
 run_name: "gine"
-=======
-run_name: "diffpool"
->>>>>>> cc0ebe1f
 seed: 42
 
 model: 
