project_name: "soccerai"
run_name: "gcn"
seed: 42
<<<<<<< HEAD
use_temporal: True 

model:
  name: "tgnn"
  backbone:
    name: 'graphsage'
    drop: 0.1
    dhid: 256
    dout: 128
    n_layers: 2
    norm: 'none'
    skip_stride: 1
    aggr_type: "pool"
    l2_norm: True

  neck:
    readout: 'mean'
    dhid: 256
    k: 1
  head:
    drop: 0.5
    n_layers: 1
    dout: 1
=======

model: 
  use_temporal: True

  backbone:
    type: "gcn"
    dhid: 256
    dout: 128
    n_layers: 2 
    drop: 0.0
    norm: "none"
    skip_stride: 100

  neck:
    readout: "mean"
    dhid: 256

  head:
    n_layers: 2
    drop: 0.5
>>>>>>> ea917bb9

trainer:
  bs: 64
  n_epochs: 75
  lr: 1e-4
  wd: 1e-4
  eval_rate: 2
  gamma: 0.9
  
data:
  include_goal_features: True 
  include_ball_features: True 
  use_macro_roles: True 
  use_augmentations: False 
  use_regression_imputing: False
  use_pca_on_roster_cols: False 
  mask_non_possession_shooting_stats: False 
  connection_mode: "bipartite"
  val_ratio: 0.1

collector:
  n_frames: 12         

pitch_grid:
  nrows: 3
  ncols: 4
  figheight: 12

metrics:
  thr: 0.5
  fbeta: 1.0<|MERGE_RESOLUTION|>--- conflicted
+++ resolved
@@ -1,31 +1,6 @@
 project_name: "soccerai"
 run_name: "gcn"
 seed: 42
-<<<<<<< HEAD
-use_temporal: True 
-
-model:
-  name: "tgnn"
-  backbone:
-    name: 'graphsage'
-    drop: 0.1
-    dhid: 256
-    dout: 128
-    n_layers: 2
-    norm: 'none'
-    skip_stride: 1
-    aggr_type: "pool"
-    l2_norm: True
-
-  neck:
-    readout: 'mean'
-    dhid: 256
-    k: 1
-  head:
-    drop: 0.5
-    n_layers: 1
-    dout: 1
-=======
 
 model: 
   use_temporal: True
@@ -46,7 +21,6 @@
   head:
     n_layers: 2
     drop: 0.5
->>>>>>> ea917bb9
 
 trainer:
   bs: 64
