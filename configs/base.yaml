project_name: "soccerai"
seed: 42
<<<<<<< HEAD
use_temporal: True 
=======
use_temporal: False

>>>>>>> 6ccc3b4a
model:
  model_name: "gcrnn"
  dmid: 256
  dhid: 128

trainer:
  bs: 32 
  n_epochs: 20
  lr: 1e-4
  wd: 0.01
  eval_rate: 2
  gamma: 0.9

data:
  include_goal_features: True 
  include_ball_features: True 
  use_macro_roles: True 
  use_augmentations: False
  use_regression_imputing: False
  use_pca_on_roster_cols: False 
  mask_non_possession_shooting_stats: False 
  connection_mode: "bipartite"
  val_ratio: 0.2<|MERGE_RESOLUTION|>--- conflicted
+++ resolved
@@ -1,11 +1,6 @@
 project_name: "soccerai"
 seed: 42
-<<<<<<< HEAD
 use_temporal: True 
-=======
-use_temporal: False
-
->>>>>>> 6ccc3b4a
 model:
   model_name: "gcrnn"
   dmid: 256
