--- conflicted
+++ resolved
@@ -8,15 +8,10 @@
   dhid: 128
 
 trainer:
-  bs: 32 
-  n_epochs: 50
-<<<<<<< HEAD
+  bs: 256 
+  n_epochs: 10
   lr: 1e-4
   wd: 0.01
-=======
-  lr: 1e-3
-  wd: 1e-4
->>>>>>> bb7ab70d
   eval_rate: 2
   gamma: 0.9
   
@@ -38,6 +33,6 @@
   fig_height: 12.0
 
 metrics:
-  thr: 0.5
+  thr: 0.1
   fbeta: 1.0
 
