--- conflicted
+++ resolved
@@ -1,9 +1,5 @@
 project_name: "soccerai"
-<<<<<<< HEAD
-run_name: "gatv2"
-=======
 run_name: "graphgps"
->>>>>>> ab8bc7c7
 seed: 42
 
 model: 
