--- conflicted
+++ resolved
@@ -13,6 +13,7 @@
 from soccerai.data.dataset import WorldCup2022Dataset
 from soccerai.data.temporal_dataset import TemporalChainsDataset
 from soccerai.models.model import create_model
+from soccerai.training.callbacks import ExplainerCallback
 from soccerai.training.metrics import (
     BinaryConfusionMatrix,
     BinaryPrecisionRecallCurve,
@@ -22,14 +23,9 @@
 from soccerai.training.trainer_config import build_cfg
 from soccerai.training.utils import build_dummy_inputs, fix_random
 
-<<<<<<< HEAD
-NUM_WORKERS = (os.cpu_count() or 1) - 1
 CONFIG_DIR = Path("configs")
 BASE_CONFIG_FILENAME = CONFIG_DIR / "base.yaml"
-=======
-CONFIG_PATH = "configs/base.yaml"
 
->>>>>>> f99c235e
 torch.set_float32_matmul_precision("high")
 
 NUM_WORKERS = (os.cpu_count() or 1) - 1
@@ -88,7 +84,7 @@
             val_loader=val_loader,
             device=device,
             metrics=[
-                BinaryConfusionMatrix(),
+                BinaryConfusionMatrix(cfg.metrics),
                 BinaryPrecisionRecallCurve(),
             ],
         )
@@ -117,15 +113,12 @@
             device=device,
             feature_names=train_ds.feature_names,
             metrics=[
-                BinaryConfusionMatrix(),
+                BinaryConfusionMatrix(cfg.metrics),
                 BinaryPrecisionRecallCurve(),
-<<<<<<< HEAD
-                FrameCollector(target_label=1, explain_cfg=cfg.explain),
-                FrameCollector(target_label=0, explain_cfg=cfg.explain),
-=======
-                PositiveFrameCollector(train_ds.feature_names),
->>>>>>> f99c235e
+                FrameCollector(1, cfg, train_ds.feature_names),
+                FrameCollector(0, cfg, train_ds.feature_names),
             ],
+            callbacks=[ExplainerCallback()],
         )
 
     print(
