import argparse
import os
from pathlib import Path

import torch
from loguru import logger
from torch.utils.data.dataloader import DataLoader as TorchDataLoader
from torch_geometric.loader import DataLoader as PyGDataLoader
from torch_geometric.loader import PrefetchLoader
from torch_geometric.nn import summary

from soccerai.data.converters import create_graph_converter
from soccerai.data.dataset import WorldCup2022Dataset
from soccerai.data.temporal_dataset import TemporalChainsDataset
from soccerai.models.model import create_model
from soccerai.training.callbacks import ExplainerCallback
from soccerai.training.metrics import (
    BinaryConfusionMatrix,
    BinaryPrecisionRecallCurve,
    ChainCollector,
    FrameCollector,
)
from soccerai.training.trainer import TemporalTrainer, Trainer
from soccerai.training.trainer_config import build_cfg
from soccerai.training.utils import build_dummy_inputs, fix_random

CONFIG_DIR = Path("configs")
BASE_CONFIG_FILENAME = CONFIG_DIR / "base.yaml"

torch.set_float32_matmul_precision("high")

NUM_WORKERS = (os.cpu_count() or 1) - 1


def main(args):
    cfg = build_cfg(str(BASE_CONFIG_FILENAME))
    fix_random(cfg.seed)
    device = torch.device("cuda" if torch.cuda.is_available() else "cpu")

    converter = create_graph_converter(cfg.data.connection_mode)
    ds_kwargs = dict(
        root="soccerai/data/resources",
        converter=converter,
        cfg=cfg.data,
        random_state=cfg.seed,
    )

    train_ds = WorldCup2022Dataset(split="train", force_reload=args.reload, **ds_kwargs)
    val_ds = WorldCup2022Dataset(split="val", **ds_kwargs)

    logger.success(
        "Datasets loaded successfully → train graphs: {}, val graphs: {}",
        len(train_ds),
        len(val_ds),
    )

    model = create_model(cfg, train_ds)
    common_loader_kwargs = dict(
        batch_size=cfg.trainer.bs,
        num_workers=NUM_WORKERS,
        pin_memory=True,
        persistent_workers=True,
    )

    if cfg.use_temporal:
        train_ds = TemporalChainsDataset.from_worldcup_dataset(train_ds)
        val_ds = TemporalChainsDataset.from_worldcup_dataset(val_ds)

        train_loader = TorchDataLoader(
            train_ds,
            collate_fn=TemporalChainsDataset.collate,
            shuffle=True,
            **common_loader_kwargs,
        )
        val_loader = TorchDataLoader(
            val_ds,
            collate_fn=TemporalChainsDataset.collate,
            shuffle=False,
            **common_loader_kwargs,
        )
        trainer = TemporalTrainer(
            cfg=cfg,
            model=model,
            train_loader=train_loader,
            val_loader=val_loader,
            device=device,
            metrics=[
<<<<<<< HEAD
                BinaryConfusionMatrix(cfg.metrics),
                BinaryPrecisionRecallCurve(),
                ChainCollector(0, cfg, train_ds.feature_names),
=======
                BinaryConfusionMatrix(cfg.metrics, -1),
                BinaryPrecisionRecallCurve(-1),
>>>>>>> ed6dbaa8
            ],
            callbacks=[ExplainerCallback()],
        )

    else:
        train_loader = PrefetchLoader(
            PyGDataLoader(
                train_ds,
                shuffle=True,
                **common_loader_kwargs,
            ),
        )
        val_loader = PrefetchLoader(
            PyGDataLoader(
                val_ds,
                shuffle=False,
                **common_loader_kwargs,
            ),
        )

        trainer = Trainer(
            cfg=cfg,
            model=model,
            train_loader=train_loader,
            val_loader=val_loader,
            device=device,
            feature_names=train_ds.feature_names,
            metrics=[
                BinaryConfusionMatrix(cfg.metrics),
                BinaryPrecisionRecallCurve(),
                FrameCollector(1, cfg, train_ds.feature_names),
                FrameCollector(0, cfg, train_ds.feature_names),
            ],
            callbacks=[ExplainerCallback()],
        )

    print(
        summary(
            model,
            **build_dummy_inputs(
                cfg.trainer.bs,
                train_ds.num_features,
                train_ds.num_global_features,
                device,
            ),
        )
    )

    trainer.train(args.name)


if __name__ == "__main__":
    parser = argparse.ArgumentParser()
    parser.add_argument(
        "--reload",
        action="store_true",
        help="If set, forces the dataset to be re-created",
    )
    parser.add_argument(
        "--name", type=str, help="The name of the W&B run", default="debug"
    )
    args = parser.parse_args()
    main(args)<|MERGE_RESOLUTION|>--- conflicted
+++ resolved
@@ -85,14 +85,9 @@
             val_loader=val_loader,
             device=device,
             metrics=[
-<<<<<<< HEAD
-                BinaryConfusionMatrix(cfg.metrics),
-                BinaryPrecisionRecallCurve(),
-                ChainCollector(0, cfg, train_ds.feature_names),
-=======
                 BinaryConfusionMatrix(cfg.metrics, -1),
                 BinaryPrecisionRecallCurve(-1),
->>>>>>> ed6dbaa8
+                ChainCollector(0, cfg, train_ds.feature_names),
             ],
             callbacks=[ExplainerCallback()],
         )
