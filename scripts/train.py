import argparse
import os

import torch
from loguru import logger
from torch_geometric.loader import DataLoader, PrefetchLoader
from torch_geometric.transforms import Compose

from soccerai.data.converters import ConnectionMode, ShotPredictionGraphConverter
from soccerai.data.dataset import WorldCup2022Dataset
from soccerai.models import GIN
from soccerai.training.metrics import (
    BinaryConfusionMatrix,
    BinaryPrecisionRecallCurve,
    PositiveFrameCollector,
)
from soccerai.training.trainer import Trainer
from soccerai.training.trainer_config import build_cfg
from soccerai.training.transforms import RandomHorizontalFlip, RandomVerticalFlip
from soccerai.training.utils import fix_random

NUM_WORKERS = (os.cpu_count() or 1) - 1
CONFIG_PATH = "configs/base.yaml"
torch.set_float32_matmul_precision("high")


def main(args):
    cfg = build_cfg(CONFIG_PATH)
    fix_random(cfg.seed)
    converter = ShotPredictionGraphConverter(ConnectionMode.FULLY_CONNECTED)

    train_ds = WorldCup2022Dataset(
        root="soccerai/data/resources",
        converter=converter,
        force_reload=args.reload,
        split="train",
        cfg=cfg,
        transform=Compose([RandomHorizontalFlip(p=0.5), RandomVerticalFlip(p=0.5)]),
    )
    val_ds = WorldCup2022Dataset(
        root="soccerai/data/resources",
        converter=converter,
        split="val",
<<<<<<< HEAD
        cfg=cfg,
=======
>>>>>>> 03fa573a
    )

    logger.success(
        "Datasets loaded successfully → train graphs: {}, val graphs: {}",
        len(train_ds),
        len(val_ds),
    )

    common_loader_kwargs = dict(
        batch_size=cfg.bs,
        num_workers=NUM_WORKERS,
        pin_memory=True,
        persistent_workers=True,
    )

    train_loader = PrefetchLoader(
        DataLoader(
            train_ds,
            shuffle=True,
            **common_loader_kwargs,
        ),
    )
    val_loader = PrefetchLoader(
        DataLoader(
            val_ds,
            shuffle=False,
            **common_loader_kwargs,
        ),
    )
    model = GIN(train_ds.num_node_features, cfg.dim, 1)
    device = torch.device("cuda" if torch.cuda.is_available() else "cpu")

    trainer = Trainer(
        cfg=cfg,
        model=model,
        train_loader=train_loader,
        val_loader=val_loader,
        device=device,
        feature_names=train_ds.feature_names,
        metrics=[
            BinaryConfusionMatrix(),
            BinaryPrecisionRecallCurve(),
            PositiveFrameCollector(),
        ],
    )
    trainer.train(args.name)


if __name__ == "__main__":
    parser = argparse.ArgumentParser()
    parser.add_argument(
        "--reload",
        action="store_true",
        help="If set, forces the dataset to be re-created",
    )
    parser.add_argument(
        "--name", type=str, help="The name of the W&B run", default="debug"
    )
    args = parser.parse_args()
    main(args)<|MERGE_RESOLUTION|>--- conflicted
+++ resolved
@@ -41,10 +41,7 @@
         root="soccerai/data/resources",
         converter=converter,
         split="val",
-<<<<<<< HEAD
         cfg=cfg,
-=======
->>>>>>> 03fa573a
     )
 
     logger.success(
